# Copyright (c) 2023 PaddlePaddle Authors. All Rights Reserved.
#
# Licensed under the Apache License, Version 2.0 (the "License");
# you may not use this file except in compliance with the License.
# You may obtain a copy of the License at
#
#     http://www.apache.org/licenses/LICENSE-2.0
#
# Unless required by applicable law or agreed to in writing, software
# distributed under the License is distributed on an "AS IS" BASIS,
# WITHOUT WARRANTIES OR CONDITIONS OF ANY KIND, either express or implied.
# See the License for the specific language governing permissions and
# limitations under the License.

import inspect
from copy import deepcopy
from enum import Enum
from typing import List, Optional, Tuple, Union

import paddle
from tqdm.auto import tqdm

from ppdiffusers.models import AutoencoderKL, UNet2DConditionModel
from ppdiffusers.pipeline_utils import DiffusionPipeline
from ppdiffusers.pipelines.stable_diffusion import StableDiffusionSafetyChecker
from ppdiffusers.schedulers import DDIMScheduler, LMSDiscreteScheduler, PNDMScheduler
from ppdiffusers.utils import logging

try:
    from ligo.segments import segment
    from paddlenlp.transformers import (
        CLIPFeatureExtractor,
        CLIPTextModel,
        CLIPTokenizer,
    )
except ImportError:
    raise ImportError("Please install paddlenlp and ligo-segments to use the mixture pipeline")
logger = logging.get_logger(__name__)
EXAMPLE_DOC_STRING = """
    Examples:
        ```py
        >>> from ppdiffusers import LMSDiscreteScheduler, DiffusionPipeline

        >>> scheduler = LMSDiscreteScheduler(beta_start=0.00085, beta_end=0.012, beta_schedule="scaled_linear", num_train_timesteps=1000)
        >>> pipeline = DiffusionPipeline.from_pretrained("CompVis/stable-diffusion-v1-4", scheduler=scheduler, custom_pipeline="mixture_tiling")

        >>> image = pipeline(
        >>>     prompt=[[
        >>>         "A charming house in the countryside, by jakub rozalski, sunset lighting, elegant, highly detailed, smooth, sharp focus, artstation, stunning masterpiece",
        >>>         "A dirt road in the countryside crossing pastures, by jakub rozalski, sunset lighting, elegant, highly detailed, smooth, sharp focus, artstation, stunning masterpiece",
        >>>         "An old and rusty giant robot lying on a dirt road, by jakub rozalski, dark sunset lighting, elegant, highly detailed, smooth, sharp focus, artstation, stunning masterpiece"
        >>>     ]],
        >>>     tile_height=640,
        >>>     tile_width=640,
        >>>     tile_row_overlap=0,
        >>>     tile_col_overlap=256,
        >>>     guidance_scale=8,
        >>>     seed=7178915308,
        >>>     num_inference_steps=50,
    >>> )["images"][0]
        ```
"""


def _tile2pixel_indices(tile_row, tile_col, tile_width, tile_height, tile_row_overlap, tile_col_overlap):
    """Given a tile row and column numbers returns the range of pixels affected by that tiles in the overall image

    Returns a tuple with:
        - Starting coordinates of rows in pixel space
        - Ending coordinates of rows in pixel space
        - Starting coordinates of columns in pixel space
        - Ending coordinates of columns in pixel space
    """
    px_row_init = 0 if tile_row == 0 else tile_row * (tile_height - tile_row_overlap)
    px_row_end = px_row_init + tile_height
    px_col_init = 0 if tile_col == 0 else tile_col * (tile_width - tile_col_overlap)
    px_col_end = px_col_init + tile_width
    return px_row_init, px_row_end, px_col_init, px_col_end


def _pixel2latent_indices(px_row_init, px_row_end, px_col_init, px_col_end):
    """Translates coordinates in pixel space to coordinates in latent space"""
    return px_row_init // 8, px_row_end // 8, px_col_init // 8, px_col_end // 8


def _tile2latent_indices(tile_row, tile_col, tile_width, tile_height, tile_row_overlap, tile_col_overlap):
    """Given a tile row and column numbers returns the range of latents affected by that tiles in the overall image

    Returns a tuple with:
        - Starting coordinates of rows in latent space
        - Ending coordinates of rows in latent space
        - Starting coordinates of columns in latent space
        - Ending coordinates of columns in latent space
    """
    px_row_init, px_row_end, px_col_init, px_col_end = _tile2pixel_indices(
        tile_row, tile_col, tile_width, tile_height, tile_row_overlap, tile_col_overlap
    )
    return _pixel2latent_indices(px_row_init, px_row_end, px_col_init, px_col_end)


def _tile2latent_exclusive_indices(
    tile_row, tile_col, tile_width, tile_height, tile_row_overlap, tile_col_overlap, rows, columns
):
    """Given a tile row and column numbers returns the range of latents affected only by that tile in the overall image

    Returns a tuple with:
        - Starting coordinates of rows in latent space
        - Ending coordinates of rows in latent space
        - Starting coordinates of columns in latent space
        - Ending coordinates of columns in latent space
    """
    row_init, row_end, col_init, col_end = _tile2latent_indices(
        tile_row, tile_col, tile_width, tile_height, tile_row_overlap, tile_col_overlap
    )
    row_segment = segment(row_init, row_end)
    col_segment = segment(col_init, col_end)
    # Iterate over the rest of tiles, clipping the region for the current tile
    for row in range(rows):
        for column in range(columns):
            if row != tile_row and column != tile_col:
                (clip_row_init, clip_row_end, clip_col_init, clip_col_end) = _tile2latent_indices(
                    row, column, tile_width, tile_height, tile_row_overlap, tile_col_overlap
                )
                row_segment = row_segment - segment(clip_row_init, clip_row_end)
                col_segment = col_segment - segment(clip_col_init, clip_col_end)
    # return row_init, row_end, col_init, col_end
    return row_segment[0], row_segment[1], col_segment[0], col_segment[1]


class StableDiffusionExtrasMixin:
    """Mixin providing additional convenience method to Stable Diffusion pipelines"""

    def decode_latents(self, latents, cpu_vae=False):
        """Decodes a given array of latents into pixel space"""
        # scale and decode the image latents with vae
        if cpu_vae:
            lat = deepcopy(latents).cpu()
            vae = deepcopy(self.vae).cpu()
        else:
            lat = latents
            vae = self.vae
        lat = 1 / 0.18215 * lat
        image = vae.decode(lat).sample
        image = (image / 2 + 0.5).clip(min=0, max=1)
        image = image.cpu().transpose(perm=[0, 2, 3, 1]).cast("float32").numpy()
        return self.numpy_to_pil(image)


class StableDiffusionTilingPipeline(DiffusionPipeline, StableDiffusionExtrasMixin):
    def __init__(
        self,
        vae: AutoencoderKL,
        text_encoder: CLIPTextModel,
        tokenizer: CLIPTokenizer,
        unet: UNet2DConditionModel,
        scheduler: Union[DDIMScheduler, PNDMScheduler],
        safety_checker: StableDiffusionSafetyChecker,
        feature_extractor: CLIPFeatureExtractor,
    ):
        super().__init__()
        self.register_modules(
            vae=vae,
            text_encoder=text_encoder,
            tokenizer=tokenizer,
            unet=unet,
            scheduler=scheduler,
            safety_checker=safety_checker,
            feature_extractor=feature_extractor,
        )

    class SeedTilesMode(Enum):
        """Modes in which the latents of a particular tile can be re-seeded"""

        FULL = "full"
        EXCLUSIVE = "exclusive"

    @paddle.no_grad()
    def __call__(
        self,
        prompt: Union[str, List[List[str]]],
        num_inference_steps: Optional[int] = 50,
        guidance_scale: Optional[float] = 7.5,
        eta: Optional[float] = 0.0,
        seed: Optional[int] = None,
        tile_height: Optional[int] = 512,
        tile_width: Optional[int] = 512,
        tile_row_overlap: Optional[int] = 256,
        tile_col_overlap: Optional[int] = 256,
        guidance_scale_tiles: Optional[List[List[float]]] = None,
        seed_tiles: Optional[List[List[int]]] = None,
        seed_tiles_mode: Optional[Union[str, List[List[str]]]] = "full",
        seed_reroll_regions: Optional[List[Tuple[int, int, int, int, int]]] = None,
        cpu_vae: Optional[bool] = False,
    ):
        """
        Function to run the diffusion pipeline with tiling support.

        Args:
            prompt: either a single string (no tiling) or a list of lists with all the prompts to use (one list for each row of tiles). This will also define the tiling structure.
            num_inference_steps: number of diffusions steps.
            guidance_scale: classifier-free guidance.
            seed: general random seed to initialize latents.
            tile_height: height in pixels of each grid tile.
            tile_width: width in pixels of each grid tile.
            tile_row_overlap: number of overlap pixels between tiles in consecutive rows.
            tile_col_overlap: number of overlap pixels between tiles in consecutive columns.
            guidance_scale_tiles: specific weights for classifier-free guidance in each tile.
            guidance_scale_tiles: specific weights for classifier-free guidance in each tile. If None, the value provided in guidance_scale will be used.
            seed_tiles: specific seeds for the initialization latents in each tile. These will override the latents generated for the whole canvas using the standard seed parameter.
            seed_tiles_mode: either "full" "exclusive". If "full", all the latents affected by the tile be overriden. If "exclusive", only the latents that are affected exclusively by this tile (and no other tiles) will be overrriden.
            seed_reroll_regions: a list of tuples in the form (start row, end row, start column, end column, seed) defining regions in pixel space for which the latents will be overriden using the given seed. Takes priority over seed_tiles.
            cpu_vae: the decoder from latent space to pixel space can require too mucho GPU RAM for large images. If you find out of memory errors at the end of the generation process, try setting this parameter to True to run the decoder in CPU. Slower, but should run without memory issues.

        Examples:

        Returns:
            A PIL image with the generated image.

        """
        if not isinstance(prompt, list) or not all(isinstance(row, list) for row in prompt):
            raise ValueError(f"`prompt` has to be a list of lists but is {type(prompt)}")
        grid_rows = len(prompt)
        grid_cols = len(prompt[0])
        if not all(len(row) == grid_cols for row in prompt):
            raise ValueError("All prompt rows must have the same number of prompt columns")
        if not isinstance(seed_tiles_mode, str) and (
            not isinstance(seed_tiles_mode, list) or not all(isinstance(row, list) for row in seed_tiles_mode)
        ):
            raise ValueError(f"`seed_tiles_mode` has to be a string or list of lists but is {type(prompt)}")
        if isinstance(seed_tiles_mode, str):
            seed_tiles_mode = [[seed_tiles_mode for _ in range(len(row))] for row in prompt]
        modes = [mode.value for mode in self.SeedTilesMode]
        if any(mode not in modes for row in seed_tiles_mode for mode in row):
            raise ValueError(f"Seed tiles mode must be one of {modes}")
        if seed_reroll_regions is None:
            seed_reroll_regions = []
        batch_size = 1

        # create original noisy latents using the timesteps
        height = tile_height + (grid_rows - 1) * (tile_height - tile_row_overlap)
        width = tile_width + (grid_cols - 1) * (tile_width - tile_col_overlap)
        latents_shape = (batch_size, self.unet.config.in_channels, height // 8, width // 8)
        generator = paddle.Generator().manual_seed(seed)
        latents = paddle.randn(shape=latents_shape, generator=generator, dtype=self.text_encoder.dtype)

        # overwrite latents for specific tiles if provided
        if seed_tiles is not None:
            for row in range(grid_rows):
                for col in range(grid_cols):
                    if (seed_tile := seed_tiles[row][col]) is not None:
                        mode = seed_tiles_mode[row][col]
                        if mode == self.SeedTilesMode.FULL.value:
                            row_init, row_end, col_init, col_end = _tile2latent_indices(
                                row, col, tile_width, tile_height, tile_row_overlap, tile_col_overlap
                            )
                        else:
                            row_init, row_end, col_init, col_end = _tile2latent_exclusive_indices(
                                row,
                                col,
                                tile_width,
                                tile_height,
                                tile_row_overlap,
                                tile_col_overlap,
                                grid_rows,
                                grid_cols,
                            )
                        tile_generator = paddle.Generator().manual_seed(seed_tile)
                        tile_shape = latents_shape[0], latents_shape[1], row_end - row_init, col_end - col_init
                        latents[:, :, row_init:row_end, col_init:col_end] = paddle.randn(
<<<<<<< HEAD
                            shape=tile_shape, generator=tile_generator, dtype=self.text_encoder.dtype
=======
                            shape=tile_shape, generator=tile_generator
>>>>>>> df4fbe3f
                        )

        # overwrite again for seed reroll regions
        for row_init, row_end, col_init, col_end, seed_reroll in seed_reroll_regions:
            row_init, row_end, col_init, col_end = _pixel2latent_indices(
                row_init, row_end, col_init, col_end
            )  # to latent space coordinates
            reroll_generator = paddle.Generator().manual_seed(seed_reroll)
            region_shape = latents_shape[0], latents_shape[1], row_end - row_init, col_end - col_init
            latents[:, :, row_init:row_end, col_init:col_end] = paddle.randn(
<<<<<<< HEAD
                shape=region_shape, generator=reroll_generator, dtype=self.text_encoder.dtype
=======
                shape=region_shape, generator=reroll_generator
>>>>>>> df4fbe3f
            )

        # Prepare scheduler
        accepts_offset = "offset" in set(inspect.signature(self.scheduler.set_timesteps).parameters.keys())
        extra_set_kwargs = {}
        if accepts_offset:
            extra_set_kwargs["offset"] = 1
        self.scheduler.set_timesteps(num_inference_steps, **extra_set_kwargs)
        # if we use LMSDiscreteScheduler, let's make sure latents are multiplied by sigmas
        if isinstance(self.scheduler, LMSDiscreteScheduler):
            latents = latents * self.scheduler.sigmas[0]

        # get prompts text embeddings
        text_input = [
            [
                self.tokenizer(
                    col,
                    padding="max_length",
                    max_length=self.tokenizer.model_max_length,
                    truncation=True,
                    return_tensors="pd",
                )
                for col in row
            ]
            for row in prompt
        ]
<<<<<<< HEAD
        text_embeddings = [
            [self.text_encoder(col.input_ids)[0].cast(self.text_encoder.dtype) for col in row] for row in text_input
        ]
=======
        text_embeddings = [[self.text_encoder(col.input_ids)[0] for col in row] for row in text_input]
>>>>>>> df4fbe3f

        # here `guidance_scale` is defined analog to the guidance weight `w` of equation (2)
        # of the Imagen paper: https://arxiv.org/pdf/2205.11487.pdf . `guidance_scale = 1`
        # corresponds to doing no classifier free guidance.
        do_classifier_free_guidance = guidance_scale > 1.0
        # get unconditional embeddings for classifier free guidance
        if do_classifier_free_guidance:
            for i in range(grid_rows):
                for j in range(grid_cols):
                    max_length = text_input[i][j].input_ids.shape[-1]
                    uncond_input = self.tokenizer(
                        [""] * batch_size, padding="max_length", max_length=max_length, return_tensors="pd"
                    )
<<<<<<< HEAD
                    uncond_embeddings = self.text_encoder(uncond_input.input_ids)[0].cast(self.text_encoder.dtype)
=======
                    uncond_embeddings = self.text_encoder(uncond_input.input_ids)[0]
>>>>>>> df4fbe3f

                    # For classifier free guidance, we need to do two forward passes.
                    # Here we concatenate the unconditional and text embeddings into a single batch
                    # to avoid doing two forward passes
                    text_embeddings[i][j] = paddle.concat(x=[uncond_embeddings, text_embeddings[i][j]])

        # prepare extra kwargs for the scheduler step, since not all schedulers have the same signature
        # eta (η) is only used with the DDIMScheduler, it will be ignored for other schedulers.
        # eta corresponds to η in DDIM paper: https://arxiv.org/abs/2010.02502
        # and should be between [0, 1]
        accepts_eta = "eta" in set(inspect.signature(self.scheduler.step).parameters.keys())
        extra_step_kwargs = {}
        if accepts_eta:
            extra_step_kwargs["eta"] = eta

        # Mask for tile weights strenght
        tile_weights = self._gaussian_weights(tile_width, tile_height, batch_size)

        # Diffusion timesteps
        for i, t in tqdm(enumerate(self.scheduler.timesteps)):
            # Diffuse each tile
            noise_preds = []
            for row in range(grid_rows):
                noise_preds_row = []
                for col in range(grid_cols):
                    px_row_init, px_row_end, px_col_init, px_col_end = _tile2latent_indices(
                        row, col, tile_width, tile_height, tile_row_overlap, tile_col_overlap
                    )
                    tile_latents = latents[:, :, px_row_init:px_row_end, px_col_init:px_col_end]
                    # expand the latents if we are doing classifier free guidance
                    latent_model_input = (
                        paddle.concat(x=[tile_latents] * 2) if do_classifier_free_guidance else tile_latents
                    )
                    latent_model_input = self.scheduler.scale_model_input(latent_model_input, t)

                    # predict the noise residual
                    noise_pred = self.unet(latent_model_input, t, encoder_hidden_states=text_embeddings[row][col])[
                        "sample"
                    ]
                    # perform guidance
                    if do_classifier_free_guidance:
                        noise_pred_uncond, noise_pred_text = noise_pred.chunk(chunks=2)
                        guidance = (
                            guidance_scale
                            if guidance_scale_tiles is None or guidance_scale_tiles[row][col] is None
                            else guidance_scale_tiles[row][col]
                        )
                        noise_pred_tile = noise_pred_uncond + guidance * (noise_pred_text - noise_pred_uncond)
                        noise_preds_row.append(noise_pred_tile)
                noise_preds.append(noise_preds_row)
            # Stitch noise predictions for all tiles
            noise_pred = paddle.zeros(shape=latents.shape)
            contributors = paddle.zeros(shape=latents.shape)
            # Add each tile contribution to overall latents
            for row in range(grid_rows):
                for col in range(grid_cols):
                    px_row_init, px_row_end, px_col_init, px_col_end = _tile2latent_indices(
                        row, col, tile_width, tile_height, tile_row_overlap, tile_col_overlap
                    )
                    noise_pred[:, :, px_row_init:px_row_end, px_col_init:px_col_end] += (
                        noise_preds[row][col] * tile_weights
                    )
                    contributors[:, :, px_row_init:px_row_end, px_col_init:px_col_end] += tile_weights
            # Average overlapping areas with more than 1 contributor
            noise_pred /= contributors
            # compute the previous noisy sample x_t -> x_t-1
            latents = self.scheduler.step(noise_pred, t, latents).prev_sample

        # scale and decode the image latents with vae
        image = self.decode_latents(latents, cpu_vae)
        return {"images": image}

    def _gaussian_weights(self, tile_width, tile_height, nbatches):
        """Generates a gaussian mask of weights for tile contributions"""
        import numpy as np
        from numpy import exp, pi, sqrt

        latent_width = tile_width // 8
        latent_height = tile_height // 8
        var = 0.01
        midpoint = (latent_width - 1) / 2
        x_probs = [
            (exp(-(x - midpoint) * (x - midpoint) / (latent_width * latent_width) / (2 * var)) / sqrt(2 * pi * var))
            for x in range(latent_width)
        ]
        midpoint = latent_height / 2
        y_probs = [
            (exp(-(y - midpoint) * (y - midpoint) / (latent_height * latent_height) / (2 * var)) / sqrt(2 * pi * var))
            for y in range(latent_height)
        ]
        weights = np.outer(y_probs, x_probs)
        return paddle.tile(
            x=paddle.to_tensor(data=weights), repeat_times=(nbatches, self.unet.config.in_channels, 1, 1)
        )<|MERGE_RESOLUTION|>--- conflicted
+++ resolved
@@ -142,7 +142,7 @@
         lat = 1 / 0.18215 * lat
         image = vae.decode(lat).sample
         image = (image / 2 + 0.5).clip(min=0, max=1)
-        image = image.cpu().transpose(perm=[0, 2, 3, 1]).cast("float32").numpy()
+        image = image.cpu().transpose(perm=[0, 2, 3, 1]).numpy()
         return self.numpy_to_pil(image)
 
 
@@ -241,13 +241,14 @@
         width = tile_width + (grid_cols - 1) * (tile_width - tile_col_overlap)
         latents_shape = (batch_size, self.unet.config.in_channels, height // 8, width // 8)
         generator = paddle.Generator().manual_seed(seed)
-        latents = paddle.randn(shape=latents_shape, generator=generator, dtype=self.text_encoder.dtype)
+        latents = paddle.randn(shape=latents_shape, generator=generator)
 
         # overwrite latents for specific tiles if provided
         if seed_tiles is not None:
             for row in range(grid_rows):
                 for col in range(grid_cols):
-                    if (seed_tile := seed_tiles[row][col]) is not None:
+                    seed_tile = seed_tiles[row][col]
+                    if (seed_tile) is not None:
                         mode = seed_tiles_mode[row][col]
                         if mode == self.SeedTilesMode.FULL.value:
                             row_init, row_end, col_init, col_end = _tile2latent_indices(
@@ -267,11 +268,7 @@
                         tile_generator = paddle.Generator().manual_seed(seed_tile)
                         tile_shape = latents_shape[0], latents_shape[1], row_end - row_init, col_end - col_init
                         latents[:, :, row_init:row_end, col_init:col_end] = paddle.randn(
-<<<<<<< HEAD
-                            shape=tile_shape, generator=tile_generator, dtype=self.text_encoder.dtype
-=======
                             shape=tile_shape, generator=tile_generator
->>>>>>> df4fbe3f
                         )
 
         # overwrite again for seed reroll regions
@@ -282,11 +279,7 @@
             reroll_generator = paddle.Generator().manual_seed(seed_reroll)
             region_shape = latents_shape[0], latents_shape[1], row_end - row_init, col_end - col_init
             latents[:, :, row_init:row_end, col_init:col_end] = paddle.randn(
-<<<<<<< HEAD
-                shape=region_shape, generator=reroll_generator, dtype=self.text_encoder.dtype
-=======
                 shape=region_shape, generator=reroll_generator
->>>>>>> df4fbe3f
             )
 
         # Prepare scheduler
@@ -313,13 +306,7 @@
             ]
             for row in prompt
         ]
-<<<<<<< HEAD
-        text_embeddings = [
-            [self.text_encoder(col.input_ids)[0].cast(self.text_encoder.dtype) for col in row] for row in text_input
-        ]
-=======
         text_embeddings = [[self.text_encoder(col.input_ids)[0] for col in row] for row in text_input]
->>>>>>> df4fbe3f
 
         # here `guidance_scale` is defined analog to the guidance weight `w` of equation (2)
         # of the Imagen paper: https://arxiv.org/pdf/2205.11487.pdf . `guidance_scale = 1`
@@ -333,11 +320,7 @@
                     uncond_input = self.tokenizer(
                         [""] * batch_size, padding="max_length", max_length=max_length, return_tensors="pd"
                     )
-<<<<<<< HEAD
-                    uncond_embeddings = self.text_encoder(uncond_input.input_ids)[0].cast(self.text_encoder.dtype)
-=======
                     uncond_embeddings = self.text_encoder(uncond_input.input_ids)[0]
->>>>>>> df4fbe3f
 
                     # For classifier free guidance, we need to do two forward passes.
                     # Here we concatenate the unconditional and text embeddings into a single batch
