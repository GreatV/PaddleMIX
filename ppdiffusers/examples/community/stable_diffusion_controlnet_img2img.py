# Copyright (c) 2023 PaddlePaddle Authors. All Rights Reserved.
# Copyright 2023 The HuggingFace Team. All rights reserved.
#
# Licensed under the Apache License, Version 2.0 (the "License");
# you may not use this file except in compliance with the License.
# You may obtain a copy of the License at
#
#     http://www.apache.org/licenses/LICENSE-2.0
#
# Unless required by applicable law or agreed to in writing, software
# distributed under the License is distributed on an "AS IS" BASIS,
# WITHOUT WARRANTIES OR CONDITIONS OF ANY KIND, either express or implied.
# See the License for the specific language governing permissions and
# limitations under the License.

import inspect
from typing import Any, Callable, Dict, List, Optional, Tuple, Union

import numpy as np
import paddle
import PIL.Image
from paddlenlp.transformers import CLIPImageProcessor, CLIPTextModel, CLIPTokenizer

from ppdiffusers.image_processor import VaeImageProcessor
from ppdiffusers.loaders import LoraLoaderMixin, TextualInversionLoaderMixin
from ppdiffusers.models import AutoencoderKL, ControlNetModel, UNet2DConditionModel
from ppdiffusers.pipeline_utils import DiffusionPipeline
from ppdiffusers.pipelines.stable_diffusion import StableDiffusionPipelineOutput
from ppdiffusers.pipelines.stable_diffusion.pipeline_stable_diffusion_controlnet import (
    MultiControlNetModel,
)
from ppdiffusers.pipelines.stable_diffusion.safety_checker import (
    StableDiffusionSafetyChecker,
)
from ppdiffusers.schedulers import KarrasDiffusionSchedulers
from ppdiffusers.utils import (
    check_min_version,
    deprecate,
    logging,
    randn_tensor,
    replace_example_docstring,
)

check_min_version("0.16.1")

logger = logging.get_logger(__name__)  # pylint: disable=invalid-name

EXAMPLE_DOC_STRING = """
    Examples:
        ```py
        >>> # !pip install opencv-python paddlenlp
        >>> from ppdiffusers import StableDiffusionControlNetImg2ImgPipeline, ControlNetModel, UniPCMultistepScheduler
        >>> from ppdiffusers.utils import load_image
        >>> import numpy as np
        >>> import paddle

        >>> import cv2
        >>> from PIL import Image

        >>> # download an image
        >>> image = load_image(
        ...     "https://hf.co/datasets/huggingface/documentation-images/resolve/main/diffusers/input_image_vermeer.png"
        ... )
        >>> np_image = np.array(image)

        >>> # get canny image
        >>> np_image = cv2.Canny(np_image, 100, 200)
        >>> np_image = np_image[:, :, None]
        >>> np_image = np.concatenate([np_image, np_image, np_image], axis=2)
        >>> canny_image = Image.fromarray(np_image)

        >>> # load control net and stable diffusion v1-5
        >>> controlnet = ControlNetModel.from_pretrained("lllyasviel/sd-controlnet-canny", paddle_dtype=paddle.float16)
        >>> pipe = StableDiffusionControlNetImg2ImgPipeline.from_pretrained(
        ...     "runwayml/stable-diffusion-v1-5", controlnet=controlnet, paddle_dtype=paddle.float16
        ... )

        >>> # speed up diffusion process with faster scheduler and memory optimization
        >>> pipe.scheduler = UniPCMultistepScheduler.from_config(pipe.scheduler.config)

        >>> # generate image
        >>> generator = paddle.Generaotr().manual_seed(0)
        >>> image = pipe(
        ...     "futuristic-looking woman",
        ...     num_inference_steps=20,
        ...     generator=generator,
        ...     image=image,
        ...     control_image=canny_image,
        ... ).images[0]
        >>> image.save("demo.png")
        ```
"""


class StableDiffusionControlNetImg2ImgPipeline(DiffusionPipeline, TextualInversionLoaderMixin, LoraLoaderMixin):
    r"""
    Pipeline for text-to-image generation using Stable Diffusion with ControlNet guidance.

    This model inherits from [`DiffusionPipeline`]. Check the superclass documentation for the generic methods the
    library implements for all the pipelines (such as downloading or saving, running on a particular device, etc.)

    In addition the pipeline inherits the following loading methods:
        - *Textual-Inversion*: [`loaders.TextualInversionLoaderMixin.load_textual_inversion`]

    Args:
        vae ([`AutoencoderKL`]):
            Variational Auto-Encoder (VAE) Model to encode and decode images to and from latent representations.
        text_encoder ([`CLIPTextModel`]):
            Frozen text-encoder. Stable Diffusion uses the text portion of
            [CLIP](https://huggingface.co/docs/transformers/model_doc/clip#transformers.CLIPTextModel), specifically
            the [clip-vit-large-patch14](https://huggingface.co/openai/clip-vit-large-patch14) variant.
        tokenizer (`CLIPTokenizer`):
            Tokenizer of class
            [CLIPTokenizer](https://huggingface.co/docs/transformers/v4.21.0/en/model_doc/clip#transformers.CLIPTokenizer).
        unet ([`UNet2DConditionModel`]): Conditional U-Net architecture to denoise the encoded image latents.
        controlnet ([`ControlNetModel`] or `List[ControlNetModel]`):
            Provides additional conditioning to the unet during the denoising process. If you set multiple ControlNets
            as a list, the outputs from each ControlNet are added together to create one combined additional
            conditioning.
        scheduler ([`SchedulerMixin`]):
            A scheduler to be used in combination with `unet` to denoise the encoded image latents. Can be one of
            [`DDIMScheduler`], [`LMSDiscreteScheduler`], or [`PNDMScheduler`].
        safety_checker ([`StableDiffusionSafetyChecker`]):
            Classification module that estimates whether generated images could be considered offensive or harmful.
            Please, refer to the [model card](https://huggingface.co/runwayml/stable-diffusion-v1-5) for details.
        feature_extractor ([`CLIPImageProcessor`]):
            Model that extracts features from generated images to be used as inputs for the `safety_checker`.
    """
    _optional_components = ["safety_checker", "feature_extractor"]

    def __init__(
        self,
        vae: AutoencoderKL,
        text_encoder: CLIPTextModel,
        tokenizer: CLIPTokenizer,
        unet: UNet2DConditionModel,
<<<<<<< HEAD
        controlnet: Union[ControlNetModel, List[ControlNetModel], Tuple[ControlNetModel], MultiControlNetModel],
=======
        controlnet: Union[
            ControlNetModel,
            List[ControlNetModel],
            Tuple[ControlNetModel],
            MultiControlNetModel,
        ],
>>>>>>> df4fbe3f
        scheduler: KarrasDiffusionSchedulers,
        safety_checker: StableDiffusionSafetyChecker,
        feature_extractor: CLIPImageProcessor,
        requires_safety_checker: bool = True,
    ):
        super().__init__()

        if safety_checker is None and requires_safety_checker:
            logger.warning(
                f"You have disabled the safety checker for {self.__class__} by passing `safety_checker=None`. Ensure"
                " that you abide to the conditions of the Stable Diffusion license and do not expose unfiltered"
                " results in services or applications open to the public. Both the diffusers team and Hugging Face"
                " strongly recommend to keep the safety filter enabled in all public facing circumstances, disabling"
                " it only for use-cases that involve analyzing network behavior or auditing its results. For more"
                " information, please have a look at https://github.com/huggingface/diffusers/pull/254 ."
            )

        if safety_checker is not None and feature_extractor is None:
            raise ValueError(
                f"Make sure to define a feature extractor when loading {self.__class__} if you want to use the safety"
                " checker. If you do not want to use the safety checker, you can pass `'safety_checker=None'` instead."
            )

        if isinstance(controlnet, (list, tuple)):
            controlnet = MultiControlNetModel(controlnet)

        self.register_modules(
            vae=vae,
            text_encoder=text_encoder,
            tokenizer=tokenizer,
            unet=unet,
            controlnet=controlnet,
            scheduler=scheduler,
            safety_checker=safety_checker,
            feature_extractor=feature_extractor,
        )
        self.vae_scale_factor = 2 ** (len(self.vae.config.block_out_channels) - 1)
        self.image_processor = VaeImageProcessor(vae_scale_factor=self.vae_scale_factor, do_convert_rgb=True)
        self.control_image_processor = VaeImageProcessor(
<<<<<<< HEAD
            vae_scale_factor=self.vae_scale_factor, do_convert_rgb=True, do_normalize=False
=======
            vae_scale_factor=self.vae_scale_factor,
            do_convert_rgb=True,
            do_normalize=False,
>>>>>>> df4fbe3f
        )
        self.register_to_config(requires_safety_checker=requires_safety_checker)

    def _encode_prompt(
        self,
        prompt,
        num_images_per_prompt,
        do_classifier_free_guidance,
        negative_prompt=None,
        prompt_embeds: Optional[paddle.Tensor] = None,
        negative_prompt_embeds: Optional[paddle.Tensor] = None,
        lora_scale: Optional[float] = None,
    ):
        r"""
        Encodes the prompt into text encoder hidden states.

        Args:
            prompt (`str` or `List[str]`, *optional*):
                prompt to be encoded
            num_images_per_prompt (`int`):
                number of images that should be generated per prompt
            do_classifier_free_guidance (`bool`):
                whether to use classifier free guidance or not
            negative_prompt (`str` or `List[str]`, *optional*):
                The prompt or prompts not to guide the image generation. If not defined, one has to pass
                `negative_prompt_embeds` instead. Ignored when not using guidance (i.e., ignored if `guidance_scale` is
                less than `1`).
            prompt_embeds (`paddle.Tensor`, *optional*):
                Pre-generated text embeddings. Can be used to easily tweak text inputs, *e.g.* prompt weighting. If not
                provided, text embeddings will be generated from `prompt` input argument.
            negative_prompt_embeds (`paddle.Tensor`, *optional*):
                Pre-generated negative text embeddings. Can be used to easily tweak text inputs, *e.g.* prompt
                weighting. If not provided, negative_prompt_embeds will be generated from `negative_prompt` input
                argument.
            lora_scale (`float`, *optional*):
                A lora scale that will be applied to all LoRA layers of the text encoder if LoRA layers are loaded.
        """
        # set lora scale so that monkey patched LoRA
        # function of text encoder can correctly access it
        if lora_scale is not None and isinstance(self, LoraLoaderMixin):
            self._lora_scale = lora_scale

        if prompt is not None and isinstance(prompt, str):
            batch_size = 1
        elif prompt is not None and isinstance(prompt, list):
            batch_size = len(prompt)
        else:
            batch_size = prompt_embeds.shape[0]

        if prompt_embeds is None:
            # textual inversion: procecss multi-vector tokens if necessary
            if isinstance(self, TextualInversionLoaderMixin):
                prompt = self.maybe_convert_prompt(prompt, self.tokenizer)

            text_inputs = self.tokenizer(
                prompt,
                padding="max_length",
                max_length=self.tokenizer.model_max_length,
                truncation=True,
                return_tensors="pd",
            )
            text_input_ids = text_inputs.input_ids
            untruncated_ids = self.tokenizer(prompt, padding="longest", return_tensors="pd").input_ids

            if untruncated_ids.shape[-1] >= text_input_ids.shape[-1] and not paddle.equal_all(
                text_input_ids, untruncated_ids
            ):
                removed_text = self.tokenizer.batch_decode(
                    untruncated_ids[:, self.tokenizer.model_max_length - 1 : -1]
                )
                logger.warning(
                    "The following part of your input was truncated because CLIP can only handle sequences up to"
                    f" {self.tokenizer.model_max_length} tokens: {removed_text}"
                )

            config = (
                self.text_encoder.config
                if isinstance(self.text_encoder.config, dict)
                else self.text_encoder.config.to_dict()
            )
            if config.get("use_attention_mask", None) is not None and config["use_attention_mask"]:
                attention_mask = text_inputs.attention_mask
            else:
                attention_mask = None

            prompt_embeds = self.text_encoder(
                text_input_ids,
                attention_mask=attention_mask,
            )
            prompt_embeds = prompt_embeds[0]

        prompt_embeds = prompt_embeds.cast(dtype=self.text_encoder.dtype)

        bs_embed, seq_len, _ = prompt_embeds.shape
        # duplicate text embeddings for each generation per prompt, using mps friendly method
        prompt_embeds = prompt_embeds.tile([1, num_images_per_prompt, 1])
        prompt_embeds = prompt_embeds.reshape([bs_embed * num_images_per_prompt, seq_len, -1])

        # get unconditional embeddings for classifier free guidance
        if do_classifier_free_guidance and negative_prompt_embeds is None:
            uncond_tokens: List[str]
            if negative_prompt is None:
                uncond_tokens = [""] * batch_size
            elif prompt is not None and type(prompt) is not type(negative_prompt):
                raise TypeError(
                    f"`negative_prompt` should be the same type to `prompt`, but got {type(negative_prompt)} !="
                    f" {type(prompt)}."
                )
            elif isinstance(negative_prompt, str):
                uncond_tokens = [negative_prompt]
            elif batch_size != len(negative_prompt):
                raise ValueError(
                    f"`negative_prompt`: {negative_prompt} has batch size {len(negative_prompt)}, but `prompt`:"
                    f" {prompt} has batch size {batch_size}. Please make sure that passed `negative_prompt` matches"
                    " the batch size of `prompt`."
                )
            else:
                uncond_tokens = negative_prompt

            # textual inversion: procecss multi-vector tokens if necessary
            if isinstance(self, TextualInversionLoaderMixin):
                uncond_tokens = self.maybe_convert_prompt(uncond_tokens, self.tokenizer)

            max_length = prompt_embeds.shape[1]
            uncond_input = self.tokenizer(
                uncond_tokens,
                padding="max_length",
                max_length=max_length,
                truncation=True,
                return_tensors="pd",
            )

            config = (
                self.text_encoder.config
                if isinstance(self.text_encoder.config, dict)
                else self.text_encoder.config.to_dict()
            )
            if config.get("use_attention_mask", None) is not None and config["use_attention_mask"]:
                attention_mask = uncond_input.attention_mask
            else:
                attention_mask = None

            negative_prompt_embeds = self.text_encoder(
                uncond_input.input_ids,
                attention_mask=attention_mask,
            )
            negative_prompt_embeds = negative_prompt_embeds[0]

        if do_classifier_free_guidance:
            # duplicate unconditional embeddings for each generation per prompt, using mps friendly method
            seq_len = negative_prompt_embeds.shape[1]

            negative_prompt_embeds = negative_prompt_embeds.cast(dtype=self.text_encoder.dtype)

            negative_prompt_embeds = negative_prompt_embeds.tile([1, num_images_per_prompt, 1])
            negative_prompt_embeds = negative_prompt_embeds.reshape([batch_size * num_images_per_prompt, seq_len, -1])

            # For classifier free guidance, we need to do two forward passes.
            # Here we concatenate the unconditional and text embeddings into a single batch
            # to avoid doing two forward passes
            prompt_embeds = paddle.concat([negative_prompt_embeds, prompt_embeds])

        return prompt_embeds

    def run_safety_checker(self, image, dtype):
        if self.safety_checker is None:
            has_nsfw_concept = None
        else:
            if paddle.is_tensor(image):
                feature_extractor_input = self.image_processor.postprocess(image, output_type="pil")
            else:
                feature_extractor_input = self.image_processor.numpy_to_pil(image)
            safety_checker_input = self.feature_extractor(feature_extractor_input, return_tensors="pd")
            image, has_nsfw_concept = self.safety_checker(
                images=image, clip_input=safety_checker_input.pixel_values.cast(dtype)
            )
        return image, has_nsfw_concept

    def prepare_extra_step_kwargs(self, generator, eta):
        # prepare extra kwargs for the scheduler step, since not all schedulers have the same signature
        # eta (η) is only used with the DDIMScheduler, it will be ignored for other schedulers.
        # eta corresponds to η in DDIM paper: https://arxiv.org/abs/2010.02502
        # and should be between [0, 1]

        accepts_eta = "eta" in set(inspect.signature(self.scheduler.step).parameters.keys())
        extra_step_kwargs = {}
        if accepts_eta:
            extra_step_kwargs["eta"] = eta

        # check if the scheduler accepts generator
        accepts_generator = "generator" in set(inspect.signature(self.scheduler.step).parameters.keys())
        if accepts_generator:
            extra_step_kwargs["generator"] = generator
        return extra_step_kwargs

    def check_inputs(
        self,
        prompt,
        image,
        callback_steps,
        negative_prompt=None,
        prompt_embeds=None,
        negative_prompt_embeds=None,
        controlnet_conditioning_scale=1.0,
    ):
        if (callback_steps is None) or (
            callback_steps is not None and (not isinstance(callback_steps, int) or callback_steps <= 0)
        ):
            raise ValueError(
                f"`callback_steps` has to be a positive integer but is {callback_steps} of type"
                f" {type(callback_steps)}."
            )

        if prompt is not None and prompt_embeds is not None:
            raise ValueError(
                f"Cannot forward both `prompt`: {prompt} and `prompt_embeds`: {prompt_embeds}. Please make sure to"
                " only forward one of the two."
            )
        elif prompt is None and prompt_embeds is None:
            raise ValueError(
                "Provide either `prompt` or `prompt_embeds`. Cannot leave both `prompt` and `prompt_embeds` undefined."
            )
        elif prompt is not None and (not isinstance(prompt, str) and not isinstance(prompt, list)):
            raise ValueError(f"`prompt` has to be of type `str` or `list` but is {type(prompt)}")

        if negative_prompt is not None and negative_prompt_embeds is not None:
            raise ValueError(
                f"Cannot forward both `negative_prompt`: {negative_prompt} and `negative_prompt_embeds`:"
                f" {negative_prompt_embeds}. Please make sure to only forward one of the two."
            )

        if prompt_embeds is not None and negative_prompt_embeds is not None:
            if prompt_embeds.shape != negative_prompt_embeds.shape:
                raise ValueError(
                    "`prompt_embeds` and `negative_prompt_embeds` must have the same shape when passed directly, but"
                    f" got: `prompt_embeds` {prompt_embeds.shape} != `negative_prompt_embeds`"
                    f" {negative_prompt_embeds.shape}."
                )

        # `prompt` needs more sophisticated handling when there are multiple
        # conditionings.
        if isinstance(self.controlnet, MultiControlNetModel):
            if isinstance(prompt, list):
                logger.warning(
                    f"You have {len(self.controlnet.nets)} ControlNets and you have passed {len(prompt)}"
                    " prompts. The conditionings will be fixed across the prompts."
                )

        if isinstance(self.controlnet, ControlNetModel):
            self.check_image(image, prompt, prompt_embeds)
        elif isinstance(self.controlnet, MultiControlNetModel):
            if not isinstance(image, list):
                raise TypeError("For multiple controlnets: `image` must be type `list`")

            # When `image` is a nested list:
            # (e.g. [[canny_image_1, pose_image_1], [canny_image_2, pose_image_2]])
            elif any(isinstance(i, list) for i in image):
                raise ValueError("A single batch of multiple conditionings are supported at the moment.")
            elif len(image) != len(self.controlnet.nets):
                raise ValueError(
                    f"For multiple controlnets: `image` must have the same length as the number of controlnets, but got {len(image)} images and {len(self.controlnet.nets)} ControlNets."
                )

            for image_ in image:
                self.check_image(image_, prompt, prompt_embeds)
        else:
            assert False

        # Check `controlnet_conditioning_scale`
        if isinstance(self.controlnet, ControlNetModel):
            if not isinstance(controlnet_conditioning_scale, float):
                raise TypeError("For single controlnet: `controlnet_conditioning_scale` must be type `float`.")
        elif isinstance(self.controlnet, MultiControlNetModel):
            if isinstance(controlnet_conditioning_scale, list):
                if any(isinstance(i, list) for i in controlnet_conditioning_scale):
                    raise ValueError("A single batch of multiple conditionings are supported at the moment.")
            elif isinstance(controlnet_conditioning_scale, list) and len(controlnet_conditioning_scale) != len(
                self.controlnet.nets
            ):
                raise ValueError(
                    "For multiple controlnets: When `controlnet_conditioning_scale` is specified as `list`, it must have"
                    " the same length as the number of controlnets"
                )
        else:
            assert False

    def check_image(self, image, prompt, prompt_embeds):
        image_is_pil = isinstance(image, PIL.Image.Image)
        image_is_tensor = isinstance(image, paddle.Tensor)
        image_is_np = isinstance(image, np.ndarray)
        image_is_pil_list = isinstance(image, list) and isinstance(image[0], PIL.Image.Image)
        image_is_tensor_list = isinstance(image, list) and isinstance(image[0], paddle.Tensor)
        image_is_np_list = isinstance(image, list) and isinstance(image[0], np.ndarray)

        if (
            not image_is_pil
            and not image_is_tensor
            and not image_is_np
            and not image_is_pil_list
            and not image_is_tensor_list
            and not image_is_np_list
        ):
            raise TypeError(
                f"image must be passed and be one of PIL image, numpy array, paddle tensor, list of PIL images, list of numpy arrays or list of paddle tensors, but is {type(image)}"
            )

        if image_is_pil:
            image_batch_size = 1
        else:
            image_batch_size = len(image)

        if prompt is not None and isinstance(prompt, str):
            prompt_batch_size = 1
        elif prompt is not None and isinstance(prompt, list):
            prompt_batch_size = len(prompt)
        elif prompt_embeds is not None:
            prompt_batch_size = prompt_embeds.shape[0]

        if image_batch_size != 1 and image_batch_size != prompt_batch_size:
            raise ValueError(
                f"If image batch size is not 1, image batch size must be same as prompt batch size. image batch size: {image_batch_size}, prompt batch size: {prompt_batch_size}"
            )

    def prepare_control_image(
        self,
        image,
        width,
        height,
        batch_size,
        num_images_per_prompt,
        dtype,
        do_classifier_free_guidance=False,
        guess_mode=False,
    ):
        image = self.control_image_processor.preprocess(image, height=height, width=width).cast(dtype=paddle.float32)
        image_batch_size = image.shape[0]

        if image_batch_size == 1:
            repeat_by = batch_size
        else:
            # image batch size is the same as prompt batch size
            repeat_by = num_images_per_prompt

        image = image.repeat_interleave(repeat_by, axis=0)

        image = image.cast(dtype)

        if do_classifier_free_guidance and not guess_mode:
            image = paddle.concat([image] * 2)

        return image

    def get_timesteps(self, num_inference_steps, strength):
        # get the original timestep using init_timestep
        init_timestep = min(int(num_inference_steps * strength), num_inference_steps)

        t_start = max(num_inference_steps - init_timestep, 0)
        timesteps = self.scheduler.timesteps[t_start * self.scheduler.order :]

        return timesteps, num_inference_steps - t_start

    def prepare_latents(self, image, timestep, batch_size, num_images_per_prompt, dtype, generator=None):
        if not isinstance(image, (paddle.Tensor, PIL.Image.Image, list)):
            raise ValueError(
                f"`image` has to be of type `torch.Tensor`, `PIL.Image.Image` or list but is {type(image)}"
            )

        image = image.cast(dtype=dtype)

        batch_size = batch_size * num_images_per_prompt

        if image.shape[1] == 4:
            init_latents = image

        else:
            if isinstance(generator, list) and len(generator) != batch_size:
                raise ValueError(
                    f"You have passed a list of generators of length {len(generator)}, but requested an effective batch"
                    f" size of {batch_size}. Make sure the batch size matches the length of the generators."
                )

            elif isinstance(generator, list):
                init_latents = [
                    self.vae.encode(image[i : i + 1]).latent_dist.sample(generator[i]) for i in range(batch_size)
                ]
                init_latents = paddle.concat(init_latents, axis=0)
            else:
                init_latents = self.vae.encode(image).latent_dist.sample(generator)

            init_latents = self.vae.config.scaling_factor * init_latents

        if batch_size > init_latents.shape[0] and batch_size % init_latents.shape[0] == 0:
            # expand init_latents for batch_size
            deprecation_message = (
                f"You have passed {batch_size} text prompts (`prompt`), but only {init_latents.shape[0]} initial"
                " images (`image`). Initial images are now duplicating to match the number of text prompts. Note"
                " that this behavior is deprecated and will be removed in a version 1.0.0. Please make sure to update"
                " your script to pass as many initial images as text prompts to suppress this warning."
            )
<<<<<<< HEAD
            deprecate("len(prompt) != len(image)", "1.0.0", deprecation_message, standard_warn=False)
=======
            deprecate(
                "len(prompt) != len(image)",
                "1.0.0",
                deprecation_message,
                standard_warn=False,
            )
>>>>>>> df4fbe3f
            additional_image_per_prompt = batch_size // init_latents.shape[0]
            init_latents = paddle.concat([init_latents] * additional_image_per_prompt, axis=0)
        elif batch_size > init_latents.shape[0] and batch_size % init_latents.shape[0] != 0:
            raise ValueError(
                f"Cannot duplicate `image` of batch size {init_latents.shape[0]} to {batch_size} text prompts."
            )
        else:
            init_latents = paddle.concat([init_latents], axis=0)

        shape = init_latents.shape
        noise = randn_tensor(shape, generator=generator, dtype=dtype)

        # get latents
        init_latents = self.scheduler.add_noise(init_latents, noise, timestep)
        latents = init_latents

        return latents

    @paddle.no_grad()
    @replace_example_docstring(EXAMPLE_DOC_STRING)
    def __call__(
        self,
        prompt: Union[str, List[str]] = None,
        image: Union[
            paddle.Tensor,
            PIL.Image.Image,
            np.ndarray,
            List[paddle.Tensor],
            List[PIL.Image.Image],
            List[np.ndarray],
        ] = None,
        control_image: Union[
            paddle.Tensor,
            PIL.Image.Image,
            np.ndarray,
            List[paddle.Tensor],
            List[PIL.Image.Image],
            List[np.ndarray],
        ] = None,
        height: Optional[int] = None,
        width: Optional[int] = None,
        strength: float = 0.8,
        num_inference_steps: int = 50,
        guidance_scale: float = 7.5,
        negative_prompt: Optional[Union[str, List[str]]] = None,
        num_images_per_prompt: Optional[int] = 1,
        eta: float = 0.0,
        generator: Optional[Union[paddle.Generator, List[paddle.Generator]]] = None,
        latents: Optional[paddle.Tensor] = None,
        prompt_embeds: Optional[paddle.Tensor] = None,
        negative_prompt_embeds: Optional[paddle.Tensor] = None,
        output_type: Optional[str] = "pil",
        return_dict: bool = True,
        callback: Optional[Callable[[int, int, paddle.Tensor], None]] = None,
        callback_steps: int = 1,
        cross_attention_kwargs: Optional[Dict[str, Any]] = None,
        controlnet_conditioning_scale: Union[float, List[float]] = 0.8,
        guess_mode: bool = False,
    ):
        r"""
        Function invoked when calling the pipeline for generation.

        Args:
            prompt (`str` or `List[str]`, *optional*):
                The prompt or prompts to guide the image generation. If not defined, one has to pass `prompt_embeds`.
                instead.
            image (`paddle.Tensor`, `PIL.Image.Image`, `np.ndarray`, `List[paddle.Tensor]`, `List[PIL.Image.Image]`, `List[np.ndarray]`,:
                    `List[List[paddle.Tensor]]`, `List[List[np.ndarray]]` or `List[List[PIL.Image.Image]]`):
                The initial image will be used as the starting point for the image generation process. Can also accpet
                image latents as `image`, if passing latents directly, it will not be encoded again.
            control_image (`paddle.Tensor`, `PIL.Image.Image`, `np.ndarray`, `List[paddle.Tensor]`, `List[PIL.Image.Image]`, `List[np.ndarray]`,:
                    `List[List[paddle.Tensor]]`, `List[List[np.ndarray]]` or `List[List[PIL.Image.Image]]`):
                The ControlNet input condition. ControlNet uses this input condition to generate guidance to Unet. If
                the type is specified as `paddle.Tensor`, it is passed to ControlNet as is. `PIL.Image.Image` can
                also be accepted as an image. The dimensions of the output image defaults to `image`'s dimensions. If
                height and/or width are passed, `image` is resized according to them. If multiple ControlNets are
                specified in init, images must be passed as a list such that each element of the list can be correctly
                batched for input to a single controlnet.
            height (`int`, *optional*, defaults to self.unet.config.sample_size * self.vae_scale_factor):
                The height in pixels of the generated image.
            width (`int`, *optional*, defaults to self.unet.config.sample_size * self.vae_scale_factor):
                The width in pixels of the generated image.
            num_inference_steps (`int`, *optional*, defaults to 50):
                The number of denoising steps. More denoising steps usually lead to a higher quality image at the
                expense of slower inference.
            guidance_scale (`float`, *optional*, defaults to 7.5):
                Guidance scale as defined in [Classifier-Free Diffusion Guidance](https://arxiv.org/abs/2207.12598).
                `guidance_scale` is defined as `w` of equation 2. of [Imagen
                Paper](https://arxiv.org/pdf/2205.11487.pdf). Guidance scale is enabled by setting `guidance_scale >
                1`. Higher guidance scale encourages to generate images that are closely linked to the text `prompt`,
                usually at the expense of lower image quality.
            negative_prompt (`str` or `List[str]`, *optional*):
                The prompt or prompts not to guide the image generation. If not defined, one has to pass
                `negative_prompt_embeds` instead. Ignored when not using guidance (i.e., ignored if `guidance_scale` is
                less than `1`).
            num_images_per_prompt (`int`, *optional*, defaults to 1):
                The number of images to generate per prompt.
            eta (`float`, *optional*, defaults to 0.0):
                Corresponds to parameter eta (η) in the DDIM paper: https://arxiv.org/abs/2010.02502. Only applies to
                [`schedulers.DDIMScheduler`], will be ignored for others.
            generator (`torch.Generator` or `List[torch.Generator]`, *optional*):
                One or a list of [torch generator(s)](https://pytorch.org/docs/stable/generated/torch.Generator.html)
                to make generation deterministic.
            latents (`paddle.Tensor`, *optional*):
                Pre-generated noisy latents, sampled from a Gaussian distribution, to be used as inputs for image
                generation. Can be used to tweak the same generation with different prompts. If not provided, a latents
                tensor will ge generated by sampling using the supplied random `generator`.
            prompt_embeds (`paddle.Tensor`, *optional*):
                Pre-generated text embeddings. Can be used to easily tweak text inputs, *e.g.* prompt weighting. If not
                provided, text embeddings will be generated from `prompt` input argument.
            negative_prompt_embeds (`paddle.Tensor`, *optional*):
                Pre-generated negative text embeddings. Can be used to easily tweak text inputs, *e.g.* prompt
                weighting. If not provided, negative_prompt_embeds will be generated from `negative_prompt` input
                argument.
            output_type (`str`, *optional*, defaults to `"pil"`):
                The output format of the generate image. Choose between
                [PIL](https://pillow.readthedocs.io/en/stable/): `PIL.Image.Image` or `np.array`.
            return_dict (`bool`, *optional*, defaults to `True`):
                Whether or not to return a [`~pipelines.stable_diffusion.StableDiffusionPipelineOutput`] instead of a
                plain tuple.
            callback (`Callable`, *optional*):
                A function that will be called every `callback_steps` steps during inference. The function will be
                called with the following arguments: `callback(step: int, timestep: int, latents: paddle.Tensor)`.
            callback_steps (`int`, *optional*, defaults to 1):
                The frequency at which the `callback` function will be called. If not specified, the callback will be
                called at every step.
            cross_attention_kwargs (`dict`, *optional*):
                A kwargs dictionary that if specified is passed along to the `AttentionProcessor` as defined under
                `self.processor` in
                [diffusers.cross_attention](https://github.com/huggingface/diffusers/blob/main/src/diffusers/models/cross_attention.py).
            controlnet_conditioning_scale (`float` or `List[float]`, *optional*, defaults to 1.0):
                The outputs of the controlnet are multiplied by `controlnet_conditioning_scale` before they are added
                to the residual in the original unet. If multiple ControlNets are specified in init, you can set the
                corresponding scale as a list. Note that by default, we use a smaller conditioning scale for inpainting
                than for [`~StableDiffusionControlNetPipeline.__call__`].
            guess_mode (`bool`, *optional*, defaults to `False`):
                In this mode, the ControlNet encoder will try best to recognize the content of the input image even if
                you remove all prompts. The `guidance_scale` between 3.0 and 5.0 is recommended.

        Examples:

        Returns:
            [`~pipelines.stable_diffusion.StableDiffusionPipelineOutput`] or `tuple`:
            [`~pipelines.stable_diffusion.StableDiffusionPipelineOutput`] if `return_dict` is True, otherwise a `tuple.
            When returning a tuple, the first element is a list with the generated images, and the second element is a
            list of `bool`s denoting whether the corresponding generated image likely represents "not-safe-for-work"
            (nsfw) content, according to the `safety_checker`.
        """
        # 1. Check inputs. Raise error if not correct
        self.check_inputs(
            prompt,
            control_image,
            callback_steps,
            negative_prompt,
            prompt_embeds,
            negative_prompt_embeds,
            controlnet_conditioning_scale,
        )

        # 2. Define call parameters
        if prompt is not None and isinstance(prompt, str):
            batch_size = 1
        elif prompt is not None and isinstance(prompt, list):
            batch_size = len(prompt)
        else:
            batch_size = prompt_embeds.shape[0]

        # here `guidance_scale` is defined analog to the guidance weight `w` of equation (2)
        # of the Imagen paper: https://arxiv.org/pdf/2205.11487.pdf . `guidance_scale = 1`
        # corresponds to doing no classifier free guidance.
        do_classifier_free_guidance = guidance_scale > 1.0

        controlnet = self.controlnet

        if isinstance(controlnet, MultiControlNetModel) and isinstance(controlnet_conditioning_scale, float):
            controlnet_conditioning_scale = [controlnet_conditioning_scale] * len(controlnet.nets)

        global_pool_conditions = (
            controlnet.config.global_pool_conditions
            if isinstance(controlnet, ControlNetModel)
            else controlnet.nets[0].config.global_pool_conditions
        )
        guess_mode = guess_mode or global_pool_conditions

        # 3. Encode input prompt
        text_encoder_lora_scale = (
            cross_attention_kwargs.get("scale", None) if cross_attention_kwargs is not None else None
        )
        prompt_embeds = self._encode_prompt(
            prompt,
            num_images_per_prompt,
            do_classifier_free_guidance,
            negative_prompt,
            prompt_embeds=prompt_embeds,
            negative_prompt_embeds=negative_prompt_embeds,
            lora_scale=text_encoder_lora_scale,
        )
        # 4. Prepare image
        image = self.image_processor.preprocess(image).cast(dtype=paddle.float32)

        # 5. Prepare controlnet_conditioning_image
        if isinstance(controlnet, ControlNetModel):
            control_image = self.prepare_control_image(
                image=control_image,
                width=width,
                height=height,
                batch_size=batch_size * num_images_per_prompt,
                num_images_per_prompt=num_images_per_prompt,
                dtype=controlnet.dtype,
                do_classifier_free_guidance=do_classifier_free_guidance,
                guess_mode=guess_mode,
            )
        elif isinstance(controlnet, MultiControlNetModel):
            control_images = []

            for control_image_ in control_image:
                control_image_ = self.prepare_control_image(
                    image=control_image_,
                    width=width,
                    height=height,
                    batch_size=batch_size * num_images_per_prompt,
                    num_images_per_prompt=num_images_per_prompt,
                    dtype=controlnet.dtype,
                    do_classifier_free_guidance=do_classifier_free_guidance,
                    guess_mode=guess_mode,
                )

                control_images.append(control_image_)

            control_image = control_images
        else:
            assert False

        # 5. Prepare timesteps
        self.scheduler.set_timesteps(
            num_inference_steps,
        )
        timesteps, num_inference_steps = self.get_timesteps(num_inference_steps, strength)
        latent_timestep = timesteps[:1].tile([batch_size * num_images_per_prompt])

        # 6. Prepare latent variables
        latents = self.prepare_latents(
            image,
            latent_timestep,
            batch_size,
            num_images_per_prompt,
            prompt_embeds.dtype,
            generator,
        )

        # 7. Prepare extra step kwargs. TODO: Logic should ideally just be moved out of the pipeline
        extra_step_kwargs = self.prepare_extra_step_kwargs(generator, eta)

        # 8. Denoising loop
        num_warmup_steps = len(timesteps) - num_inference_steps * self.scheduler.order
        with self.progress_bar(total=num_inference_steps) as progress_bar:
            for i, t in enumerate(timesteps):
                # expand the latents if we are doing classifier free guidance
                latent_model_input = paddle.concat([latents] * 2) if do_classifier_free_guidance else latents
                latent_model_input = self.scheduler.scale_model_input(latent_model_input, t)

                # controlnet(s) inference
                if guess_mode and do_classifier_free_guidance:
                    # Infer ControlNet only for the conditional batch.
                    control_model_input = latents
                    control_model_input = self.scheduler.scale_model_input(control_model_input, t)
                    controlnet_prompt_embeds = prompt_embeds.chunk(2)[1]
                else:
                    control_model_input = latent_model_input
                    controlnet_prompt_embeds = prompt_embeds

                down_block_res_samples, mid_block_res_sample = self.controlnet(
                    control_model_input,
                    t,
                    encoder_hidden_states=controlnet_prompt_embeds,
                    controlnet_cond=control_image,
                    conditioning_scale=controlnet_conditioning_scale,
                    guess_mode=guess_mode,
                    return_dict=False,
                )

                if guess_mode and do_classifier_free_guidance:
                    # Infered ControlNet only for the conditional batch.
                    # To apply the output of ControlNet to both the unconditional and conditional batches,
                    # add 0 to the unconditional batch to keep it unchanged.
                    down_block_res_samples = [paddle.concat([paddle.zeros_like(d), d]) for d in down_block_res_samples]
                    mid_block_res_sample = paddle.concat(
                        [paddle.zeros_like(mid_block_res_sample), mid_block_res_sample]
                    )

                # predict the noise residual
                noise_pred = self.unet(
                    latent_model_input,
                    t,
                    encoder_hidden_states=prompt_embeds,
                    cross_attention_kwargs=cross_attention_kwargs,
                    down_block_additional_residuals=down_block_res_samples,
                    mid_block_additional_residual=mid_block_res_sample,
                    return_dict=False,
                )[0]

                # perform guidance
                if do_classifier_free_guidance:
                    noise_pred_uncond, noise_pred_text = noise_pred.chunk(2)
                    noise_pred = noise_pred_uncond + guidance_scale * (noise_pred_text - noise_pred_uncond)

                # compute the previous noisy sample x_t -> x_t-1
                latents = self.scheduler.step(noise_pred, t, latents, **extra_step_kwargs, return_dict=False)[0]

                # call the callback, if provided
                if i == len(timesteps) - 1 or ((i + 1) > num_warmup_steps and (i + 1) % self.scheduler.order == 0):
                    progress_bar.update()
                    if callback is not None and i % callback_steps == 0:
                        callback(i, t, latents)

        if not output_type == "latent":
            image = self.vae.decode(latents / self.vae.config.scaling_factor, return_dict=False)[0]
            image, has_nsfw_concept = self.run_safety_checker(image, prompt_embeds.dtype)
        else:
            image = latents
            has_nsfw_concept = None

        if has_nsfw_concept is None:
            do_denormalize = [True] * image.shape[0]
        else:
            do_denormalize = [not has_nsfw for has_nsfw in has_nsfw_concept]

        image = self.image_processor.postprocess(image, output_type=output_type, do_denormalize=do_denormalize)

        if not return_dict:
            return (image, has_nsfw_concept)

        return StableDiffusionPipelineOutput(images=image, nsfw_content_detected=has_nsfw_concept)<|MERGE_RESOLUTION|>--- conflicted
+++ resolved
@@ -134,16 +134,12 @@
         text_encoder: CLIPTextModel,
         tokenizer: CLIPTokenizer,
         unet: UNet2DConditionModel,
-<<<<<<< HEAD
-        controlnet: Union[ControlNetModel, List[ControlNetModel], Tuple[ControlNetModel], MultiControlNetModel],
-=======
         controlnet: Union[
             ControlNetModel,
             List[ControlNetModel],
             Tuple[ControlNetModel],
             MultiControlNetModel,
         ],
->>>>>>> df4fbe3f
         scheduler: KarrasDiffusionSchedulers,
         safety_checker: StableDiffusionSafetyChecker,
         feature_extractor: CLIPImageProcessor,
@@ -183,13 +179,9 @@
         self.vae_scale_factor = 2 ** (len(self.vae.config.block_out_channels) - 1)
         self.image_processor = VaeImageProcessor(vae_scale_factor=self.vae_scale_factor, do_convert_rgb=True)
         self.control_image_processor = VaeImageProcessor(
-<<<<<<< HEAD
-            vae_scale_factor=self.vae_scale_factor, do_convert_rgb=True, do_normalize=False
-=======
             vae_scale_factor=self.vae_scale_factor,
             do_convert_rgb=True,
             do_normalize=False,
->>>>>>> df4fbe3f
         )
         self.register_to_config(requires_safety_checker=requires_safety_checker)
 
@@ -589,16 +581,12 @@
                 " that this behavior is deprecated and will be removed in a version 1.0.0. Please make sure to update"
                 " your script to pass as many initial images as text prompts to suppress this warning."
             )
-<<<<<<< HEAD
-            deprecate("len(prompt) != len(image)", "1.0.0", deprecation_message, standard_warn=False)
-=======
             deprecate(
                 "len(prompt) != len(image)",
                 "1.0.0",
                 deprecation_message,
                 standard_warn=False,
             )
->>>>>>> df4fbe3f
             additional_image_per_prompt = batch_size // init_latents.shape[0]
             init_latents = paddle.concat([init_latents] * additional_image_per_prompt, axis=0)
         elif batch_size > init_latents.shape[0] and batch_size % init_latents.shape[0] != 0:
