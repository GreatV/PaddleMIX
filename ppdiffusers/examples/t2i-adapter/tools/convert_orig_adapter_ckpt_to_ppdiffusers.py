# Copyright (c) 2023 PaddlePaddle Authors. All Rights Reserved.
#
# Licensed under the Apache License, Version 2.0 (the "License");
# you may not use this file except in compliance with the License.
# You may obtain a copy of the License at
#
#     http://www.apache.org/licenses/LICENSE-2.0
#
# Unless required by applicable law or agreed to in writing, software
# distributed under the License is distributed on an "AS IS" BASIS,
# WITHOUT WARRANTIES OR CONDITIONS OF ANY KIND, either express or implied.
# See the License for the specific language governing permissions and
# limitations under the License.

import argparse
import json
from collections import OrderedDict

import paddle
import torch
from fastcore.all import patch_to


def read_json(file):
    with open(file, "r", encoding="utf-8") as f:
        data = json.load(f)
    return data


def convert_to_paddle(vae_or_unet, dtype="float32"):
    need_transpose = []
    for k, v in vae_or_unet.items():
        if isinstance(v, torch.nn.Linear):
            need_transpose.append(k + ".weight")
    new_vae_or_unet = OrderedDict()
    for k, v in vae_or_unet.items():
        if k not in need_transpose:
            new_vae_or_unet[k] = v.cpu().numpy().astype(dtype)
        else:
            new_vae_or_unet[k] = v.t().cpu().numpy().astype(dtype)
    return new_vae_or_unet


@patch_to(paddle.nn.Layer)
def load_state_dict(self: paddle.nn.Layer, state_dict: dict, use_structured_name=True, strict=True):
    orig = self.state_dict()
    orig_keys = set([k for k in orig.keys()])
    loaded_keys = set([k for k in state_dict.keys()])

    missing_keys = list(orig_keys - loaded_keys)
    unexpected_keys = list(loaded_keys - orig_keys)
    print(f"missing_keys: {missing_keys}")
    print(f"unexpected_keys: {unexpected_keys}")
    if strict and (len(missing_keys) > 0 or len(unexpected_keys) > 0):
        raise ValueError("state_dict donot match the orignial state_dict!")
    return self.load_dict(state_dict, use_structured_name=use_structured_name)


def convert_adapter(state):
    mapping = {
        "down_opt": "downsample",
        "in_conv": "conv1",
        "out_conv": "conv2",
    }

    def apply(name):
        for k, v in mapping.items():
            name = name.replace(k, v)
        return name

    cvr_state = {apply(k): v for k, v in state.items()}
    return cvr_state


if __name__ == "__main__":
    parser = argparse.ArgumentParser(description="Pytorch model weights to Paddle model weights.")

    parser.add_argument(
        "--orig_t2i_adapter_project_path",
        type=str,
        default="pytorch/T2I-Adapter",
        help="Path to a torch model parameters file",
    )
    parser.add_argument(
        "--orig_t2i_adapter_pretrained_ckpt_path",
        type=str,
        default="ckpt/t2iadapter_openpose_sd14v1.pth",
        help="Path to a torch model parameters file",
    )
    parser.add_argument(
        "--ppdiffusers_t2i_adapter_model_config_path",
        type=str,
        default="ppdiffusers/examples/t2i-adapter/config/openpose_adapter.json",
        help="Path to a torch model parameters file",
    )
    parser.add_argument(
        "--ppdiffusers_t2i_adapter_model_output_path",
        type=str,
        default="paddle_models/sd-v1-4-adapter-openpose_initialized",
        help="The model output path.",
    )
    args = parser.parse_args()

    import os
    import sys

    sys.path.append(args.orig_t2i_adapter_project_path)
    from ldm.modules.encoders.adapter import Adapter as torch_network

    Torch_Model = torch_network(
<<<<<<< HEAD
        cin=int(3 * 64), channels=[320, 640, 1280, 1280][:4], nums_rb=2, ksize=1, sk=True, use_conv=False
=======
        cin=int(3 * 64),
        channels=[320, 640, 1280, 1280][:4],
        nums_rb=2,
        ksize=1,
        sk=True,
        use_conv=False,
>>>>>>> df4fbe3f
    )
    from ppdiffusers import T2IAdapter as paddle_network

    Paddle_Model = paddle_network(**read_json(args.ppdiffusers_t2i_adapter_model_config_path))

    torch_model = Torch_Model
    if args.orig_t2i_adapter_pretrained_ckpt_path:
        torch_model.load_state_dict(
<<<<<<< HEAD
            torch.load(args.orig_t2i_adapter_pretrained_ckpt_path, map_location=torch.device("cpu")), strict=True
=======
            torch.load(
                args.orig_t2i_adapter_pretrained_ckpt_path,
                map_location=torch.device("cpu"),
            ),
            strict=True,
>>>>>>> df4fbe3f
        )
    # When orig_t2i_adapter_pretrained_ckpt_path is not specified, the randomly initialized torch weights are stored in orig_t2i_adapter_pretrained_ckpt_path
    else:
        torch.save(
            torch_model.state_dict(),
<<<<<<< HEAD
            os.path.join(args.orig_t2i_adapter_project_path, "ckpt", "torch_t2i_model_initialized.pth"),
=======
            os.path.join(
                args.orig_t2i_adapter_project_path,
                "ckpt",
                "torch_t2i_model_initialized.pth",
            ),
>>>>>>> df4fbe3f
        )
    torch_model_dict = convert_adapter(torch_model.state_dict())
    numpy_state_dict = convert_to_paddle(torch_model_dict)
    paddle_model = Paddle_Model
    paddle_model.load_state_dict(numpy_state_dict)
    paddle_model.save_pretrained(args.ppdiffusers_t2i_adapter_model_output_path)<|MERGE_RESOLUTION|>--- conflicted
+++ resolved
@@ -108,16 +108,12 @@
     from ldm.modules.encoders.adapter import Adapter as torch_network
 
     Torch_Model = torch_network(
-<<<<<<< HEAD
-        cin=int(3 * 64), channels=[320, 640, 1280, 1280][:4], nums_rb=2, ksize=1, sk=True, use_conv=False
-=======
         cin=int(3 * 64),
         channels=[320, 640, 1280, 1280][:4],
         nums_rb=2,
         ksize=1,
         sk=True,
         use_conv=False,
->>>>>>> df4fbe3f
     )
     from ppdiffusers import T2IAdapter as paddle_network
 
@@ -126,29 +122,21 @@
     torch_model = Torch_Model
     if args.orig_t2i_adapter_pretrained_ckpt_path:
         torch_model.load_state_dict(
-<<<<<<< HEAD
-            torch.load(args.orig_t2i_adapter_pretrained_ckpt_path, map_location=torch.device("cpu")), strict=True
-=======
             torch.load(
                 args.orig_t2i_adapter_pretrained_ckpt_path,
                 map_location=torch.device("cpu"),
             ),
             strict=True,
->>>>>>> df4fbe3f
         )
     # When orig_t2i_adapter_pretrained_ckpt_path is not specified, the randomly initialized torch weights are stored in orig_t2i_adapter_pretrained_ckpt_path
     else:
         torch.save(
             torch_model.state_dict(),
-<<<<<<< HEAD
-            os.path.join(args.orig_t2i_adapter_project_path, "ckpt", "torch_t2i_model_initialized.pth"),
-=======
             os.path.join(
                 args.orig_t2i_adapter_project_path,
                 "ckpt",
                 "torch_t2i_model_initialized.pth",
             ),
->>>>>>> df4fbe3f
         )
     torch_model_dict = convert_adapter(torch_model.state_dict())
     numpy_state_dict = convert_to_paddle(torch_model_dict)
