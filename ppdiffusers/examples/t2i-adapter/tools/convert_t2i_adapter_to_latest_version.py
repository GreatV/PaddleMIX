--- conflicted
+++ resolved
@@ -72,12 +72,6 @@
     parser = argparse.ArgumentParser()
 
     parser.add_argument(
-<<<<<<< HEAD
-        "--checkpoint_path", default=None, type=str, required=True, help="Path to the checkpoint to convert."
-    )
-    parser.add_argument(
-        "--output_path", default=None, type=str, required=True, help="Path to the store the result checkpoint."
-=======
         "--checkpoint_path",
         default=None,
         type=str,
@@ -90,7 +84,6 @@
         type=str,
         required=True,
         help="Path to the store the result checkpoint.",
->>>>>>> df4fbe3f
     )
     parser.add_argument(
         "--is_adapter_light",
