# Copyright (c) 2023 PaddlePaddle Authors. All Rights Reserved.
#
# Licensed under the Apache License, Version 2.0 (the "License");
# you may not use this file except in compliance with the License.
# You may obtain a copy of the License at
#
#     http://www.apache.org/licenses/LICENSE-2.0
#
# Unless required by applicable law or agreed to in writing, software
# distributed under the License is distributed on an "AS IS" BASIS,
# WITHOUT WARRANTIES OR CONDITIONS OF ANY KIND, either express or implied.
# See the License for the specific language governing permissions and
# limitations under the License.

from dataclasses import dataclass, field
from typing import Optional


@dataclass
class ModelArguments:
    """
    Arguments pertaining to which model/config/tokenizer we are going to fine-tune from.
    """

    adapter_config_file: Optional[str] = field(
<<<<<<< HEAD
        default="./config/openpose_adapter.json", metadata={"help": "adapter_config_file"}
=======
        default="./config/openpose_adapter.json",
        metadata={"help": "adapter_config_file"},
>>>>>>> df4fbe3f
    )
    vae_name_or_path: Optional[str] = field(default=None, metadata={"help": "pretrained_vae_name_or_path"})
    text_encoder_name_or_path: Optional[str] = field(default=None, metadata={"help": "text_encoder_name_or_path"})
    unet_name_or_path: Optional[str] = field(default=None, metadata={"help": "unet_encoder_name_or_path"})
    tokenizer_name: Optional[str] = field(
        default=None,
        metadata={"help": "Pretrained tokenizer name or path if not the same as model_name"},
    )
    model_max_length: Optional[int] = field(default=77, metadata={"help": "Pretrained tokenizer model_max_length"})
    num_inference_steps: Optional[int] = field(default=50, metadata={"help": "num_inference_steps"})
    use_ema: bool = field(default=False, metadata={"help": "Whether or not use ema"})
    pretrained_model_name_or_path: str = field(
        default="runwayml/stable-diffusion-v1-5",
        metadata={"help": "Path to pretrained model or model, when we want to resume training."},
    )
    pretrained_adapter_name_or_path: str = field(
        default=None,
        metadata={
            "help": "The pretrained weight of adapter, which is used to facilitate loading the same initialization for training."
        },
    )
    image_logging_steps: Optional[int] = field(default=1000, metadata={"help": "Log image every X steps."})
    use_paddle_conv_init: bool = field(default=False, metadata={"help": "Whether or not use paddle conv2d init."})
    is_ldmbert: bool = field(default=False, metadata={"help": "Whether to use ldmbert."})
    enable_xformers_memory_efficient_attention: bool = field(
        default=False, metadata={"help": "enable_xformers_memory_efficient_attention."}
    )
    control_type: Optional[str] = field(default="canny", metadata={"help": "The type of control"})
    latents_path: str = field(
        default=None,
        metadata={"help": "Path to latents, used for alignment."},
    )
    random_alignment: bool = field(default=False, metadata={"help": "Whether to align random."})
    timestep_sample_schedule: Optional[str] = field(
        default="linear",
        metadata={
            "help": "The type of timestep-sampling schedule during training, select from ['linear', 'cosine', 'cubic']."
        },
    )


@dataclass
class DataArguments:
    """
    Arguments pertaining to what data we are going to input our model for training.
    """

    file_list: str = field(
<<<<<<< HEAD
        default="./data/filelist/train.filelist.list", metadata={"help": "The name of the file_list."}
=======
        default="./data/filelist/train.filelist.list",
        metadata={"help": "The name of the file_list."},
>>>>>>> df4fbe3f
    )
    resolution: int = field(
        default=512,
        metadata={
            "help": "The resolution for input images, all the images in the train/validation dataset will be resized to this resolution."
        },
    )
    num_records: int = field(default=10000000, metadata={"help": "num_records"})
    buffer_size: int = field(
        default=100,
        metadata={"help": "Buffer size"},
    )
    shuffle_every_n_samples: int = field(
        default=5,
        metadata={"help": "shuffle_every_n_samples."},
    )
    data_format: str = field(
        default="default",
        metadata={
            "help": "The data format, must be 'default' or 'img2img'.  The img2img format directly provides control image."
        },
    )


@dataclass
class GenerateArguments:
    """
    Arguments pertaining to specify the model generation settings.
    """

    use_controlnet: bool = field(default=False, metadata={"help": "Whether or not use text condition"})
    use_dumpy_dataset: bool = field(default=False, metadata={"help": "Whether or not use dummpy dataset"})
    adapter_model_name_or_path: str = field(default=None, metadata={"help": "adapter model name or path."})
    sd_model_name_or_path: str = field(default=None, metadata={"help": "sd model name or path."})
    file: str = field(default="data/test.openpose.filelist", metadata={"help": "eval file."})
    seed: int = field(default=42, metadata={"help": "random seed."})
    scheduler_type: str = field(
        default="ddim",
        metadata={"help": "Type of scheduler to use. Should be one of ['pndm', 'lms', 'ddim', 'euler-ancest']"},
    )
    device: str = field(default="gpu", metadata={"help": "device"})
    batch_size: int = field(default=16, metadata={"help": "batch_size"})
    num_inference_steps: int = field(default=50, metadata={"help": "num_inference_steps"})
    save_path: str = field(default="output/adapter/", metadata={"help": "Path to the output file."})
    guidance_scales: str = field(default_factory=lambda: [5, 7, 9], metadata={"help": "guidance_scales list."})
    height: int = field(default=512, metadata={"help": "height."})
    width: int = field(default=512, metadata={"help": "width."})
    max_generation_limits: int = field(default=1000, metadata={"help": "max generation limits."})
    use_text_cond: bool = field(default=True, metadata={"help": "Whether or not use text condition"})
    use_default_neg_text_cond: bool = field(
<<<<<<< HEAD
        default=True, metadata={"help": "Whether or not use default negative text condition"}
=======
        default=True,
        metadata={"help": "Whether or not use default negative text condition"},
>>>>>>> df4fbe3f
    )
    generate_data_format: str = field(default="img2img", metadata={"help": "Generate data format."})
    generate_control_image_processor_type: str = field(default="openpose", metadata={"help": "Generate data format."})<|MERGE_RESOLUTION|>--- conflicted
+++ resolved
@@ -23,12 +23,8 @@
     """
 
     adapter_config_file: Optional[str] = field(
-<<<<<<< HEAD
-        default="./config/openpose_adapter.json", metadata={"help": "adapter_config_file"}
-=======
         default="./config/openpose_adapter.json",
         metadata={"help": "adapter_config_file"},
->>>>>>> df4fbe3f
     )
     vae_name_or_path: Optional[str] = field(default=None, metadata={"help": "pretrained_vae_name_or_path"})
     text_encoder_name_or_path: Optional[str] = field(default=None, metadata={"help": "text_encoder_name_or_path"})
@@ -77,12 +73,8 @@
     """
 
     file_list: str = field(
-<<<<<<< HEAD
-        default="./data/filelist/train.filelist.list", metadata={"help": "The name of the file_list."}
-=======
         default="./data/filelist/train.filelist.list",
         metadata={"help": "The name of the file_list."},
->>>>>>> df4fbe3f
     )
     resolution: int = field(
         default=512,
@@ -133,12 +125,8 @@
     max_generation_limits: int = field(default=1000, metadata={"help": "max generation limits."})
     use_text_cond: bool = field(default=True, metadata={"help": "Whether or not use text condition"})
     use_default_neg_text_cond: bool = field(
-<<<<<<< HEAD
-        default=True, metadata={"help": "Whether or not use default negative text condition"}
-=======
         default=True,
         metadata={"help": "Whether or not use default negative text condition"},
->>>>>>> df4fbe3f
     )
     generate_data_format: str = field(default="img2img", metadata={"help": "Generate data format."})
     generate_control_image_processor_type: str = field(default="openpose", metadata={"help": "Generate data format."})