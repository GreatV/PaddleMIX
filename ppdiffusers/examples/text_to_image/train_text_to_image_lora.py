--- conflicted
+++ resolved
@@ -198,14 +198,10 @@
         ),
     )
     parser.add_argument(
-<<<<<<< HEAD
-        "--image_column", type=str, default="image", help="The column of the dataset containing an image."
-=======
         "--image_column",
         type=str,
         default="image",
         help="The column of the dataset containing an image.",
->>>>>>> df4fbe3f
     )
     parser.add_argument(
         "--caption_column",
@@ -214,14 +210,10 @@
         help="The column of the dataset containing a caption or a list of captions.",
     )
     parser.add_argument(
-<<<<<<< HEAD
-        "--validation_prompt", type=str, default=None, help="A prompt that is sampled during training for inference."
-=======
         "--validation_prompt",
         type=str,
         default=None,
         help="A prompt that is sampled during training for inference.",
->>>>>>> df4fbe3f
     )
     parser.add_argument(
         "--num_validation_images",
@@ -308,14 +300,10 @@
         help="whether to randomly flip images horizontally",
     )
     parser.add_argument(
-<<<<<<< HEAD
-        "--train_batch_size", type=int, default=16, help="Batch size (per device) for the training dataloader."
-=======
         "--train_batch_size",
         type=int,
         default=16,
         help="Batch size (per device) for the training dataloader.",
->>>>>>> df4fbe3f
     )
     parser.add_argument(
         "--train_text_encoder",
@@ -368,14 +356,10 @@
         ),
     )
     parser.add_argument(
-<<<<<<< HEAD
-        "--lr_warmup_steps", type=int, default=500, help="Number of steps for the warmup in the lr scheduler."
-=======
         "--lr_warmup_steps",
         type=int,
         default=500,
         help="Number of steps for the warmup in the lr scheduler.",
->>>>>>> df4fbe3f
     )
     parser.add_argument(
         "--lr_num_cycles",
@@ -383,16 +367,12 @@
         default=1,
         help="Number of hard resets of the lr in cosine_with_restarts scheduler.",
     )
-<<<<<<< HEAD
-    parser.add_argument("--lr_power", type=float, default=1.0, help="Power factor of the polynomial scheduler.")
-=======
     parser.add_argument(
         "--lr_power",
         type=float,
         default=1.0,
         help="Power factor of the polynomial scheduler.",
     )
->>>>>>> df4fbe3f
     parser.add_argument("--debug", action="store_true", help="Whether to debug this training script.")
     parser.add_argument(
         "--dataloader_num_workers",
@@ -402,15 +382,6 @@
             "Number of subprocesses to use for data loading. 0 means that the data will be loaded in the main process."
         ),
     )
-<<<<<<< HEAD
-    parser.add_argument("--adam_beta1", type=float, default=0.9, help="The beta1 parameter for the Adam optimizer.")
-    parser.add_argument("--adam_beta2", type=float, default=0.999, help="The beta2 parameter for the Adam optimizer.")
-    parser.add_argument("--adam_weight_decay", type=float, default=1e-2, help="Weight decay to use.")
-    parser.add_argument("--adam_epsilon", type=float, default=1e-08, help="Epsilon value for the Adam optimizer")
-    parser.add_argument("--max_grad_norm", default=1.0, type=float, help="Max gradient norm.")
-    parser.add_argument("--push_to_hub", action="store_true", help="Whether or not to push the model to the Hub.")
-    parser.add_argument("--hub_token", type=str, default=None, help="The token to use to push to the Model Hub.")
-=======
     parser.add_argument(
         "--adam_beta1",
         type=float,
@@ -442,7 +413,6 @@
         default=None,
         help="The token to use to push to the Model Hub.",
     )
->>>>>>> df4fbe3f
     parser.add_argument(
         "--hub_model_id",
         type=str,
@@ -458,13 +428,6 @@
             "*output_dir/logs"
         ),
     )
-<<<<<<< HEAD
-    parser.add_argument(
-        "--report_to", type=str, default="visualdl", choices=["tensorboard", "visualdl"], help="Log writer type."
-    )
-    parser.add_argument(
-        "--enable_xformers_memory_efficient_attention", action="store_true", help="Whether or not to use xformers."
-=======
     parser.add_argument(
         "--report_to",
         type=str,
@@ -476,7 +439,6 @@
         "--enable_xformers_memory_efficient_attention",
         action="store_true",
         help="Whether or not to use xformers.",
->>>>>>> df4fbe3f
     )
     parser.add_argument("--noise_offset", type=float, default=0, help="The scale of noise offset.")
     if input_args is not None:
@@ -747,14 +709,10 @@
         pixel_values = paddle.stack([example["pixel_values"] for example in examples]).cast("float32")
         input_ids = [example["input_ids"] for example in examples]
         input_ids = tokenizer.pad(
-<<<<<<< HEAD
-            {"input_ids": input_ids}, padding="max_length", max_length=tokenizer.model_max_length, return_tensors="pd"
-=======
             {"input_ids": input_ids},
             padding="max_length",
             max_length=tokenizer.model_max_length,
             return_tensors="pd",
->>>>>>> df4fbe3f
         ).input_ids
         return {
             "input_ids": input_ids,
@@ -767,14 +725,10 @@
         else BatchSampler(train_dataset, batch_size=args.train_batch_size, shuffle=True)
     )
     train_dataloader = DataLoader(
-<<<<<<< HEAD
-        train_dataset, batch_sampler=train_sampler, collate_fn=collate_fn, num_workers=args.dataloader_num_workers
-=======
         train_dataset,
         batch_sampler=train_sampler,
         collate_fn=collate_fn,
         num_workers=args.dataloader_num_workers,
->>>>>>> df4fbe3f
     )
 
     # Scheduler and math around the number of training steps.
@@ -959,15 +913,11 @@
                 # run inference
                 generator = paddle.Generator().manual_seed(args.seed) if args.seed else None
                 images = [
-<<<<<<< HEAD
-                    pipeline(args.validation_prompt, num_inference_steps=30, generator=generator).images[0]
-=======
                     pipeline(
                         args.validation_prompt,
                         num_inference_steps=30,
                         generator=generator,
                     ).images[0]
->>>>>>> df4fbe3f
                     for _ in range(args.num_validation_images)
                 ]
                 np_images = np.stack([np.asarray(img) for img in images])
@@ -1003,13 +953,9 @@
         # Final inference
         # Load previous pipeline
         pipeline = DiffusionPipeline.from_pretrained(
-<<<<<<< HEAD
-            args.pretrained_model_name_or_path, safety_checker=None, requires_safety_checker=False
-=======
             args.pretrained_model_name_or_path,
             safety_checker=None,
             requires_safety_checker=False,
->>>>>>> df4fbe3f
         )
         pipeline.scheduler = DPMSolverMultistepScheduler.from_config(pipeline.scheduler.config)
         # load attention processors
