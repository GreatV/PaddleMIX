--- conflicted
+++ resolved
@@ -178,14 +178,10 @@
         ),
     )
     parser.add_argument(
-<<<<<<< HEAD
-        "--image_column", type=str, default="image", help="The column of the dataset containing an image."
-=======
         "--image_column",
         type=str,
         default="image",
         help="The column of the dataset containing an image.",
->>>>>>> df4fbe3f
     )
     parser.add_argument(
         "--caption_column",
@@ -257,14 +253,10 @@
         help="whether to randomly flip images horizontally",
     )
     parser.add_argument(
-<<<<<<< HEAD
-        "--train_batch_size", type=int, default=16, help="Batch size (per device) for the training dataloader."
-=======
         "--train_batch_size",
         type=int,
         default=16,
         help="Batch size (per device) for the training dataloader.",
->>>>>>> df4fbe3f
     )
     parser.add_argument("--num_train_epochs", type=int, default=100)
     parser.add_argument(
@@ -306,14 +298,10 @@
         ),
     )
     parser.add_argument(
-<<<<<<< HEAD
-        "--lr_warmup_steps", type=int, default=500, help="Number of steps for the warmup in the lr scheduler."
-=======
         "--lr_warmup_steps",
         type=int,
         default=500,
         help="Number of steps for the warmup in the lr scheduler.",
->>>>>>> df4fbe3f
     )
     parser.add_argument(
         "--snr_gamma",
@@ -328,16 +316,12 @@
         default=1,
         help="Number of hard resets of the lr in cosine_with_restarts scheduler.",
     )
-<<<<<<< HEAD
-    parser.add_argument("--lr_power", type=float, default=1.0, help="Power factor of the polynomial scheduler.")
-=======
     parser.add_argument(
         "--lr_power",
         type=float,
         default=1.0,
         help="Power factor of the polynomial scheduler.",
     )
->>>>>>> df4fbe3f
     parser.add_argument("--use_ema", action="store_true", help="Whether to use EMA model.")
     parser.add_argument("--debug", action="store_true", help="Whether to debug this training script.")
     parser.add_argument(
@@ -348,15 +332,6 @@
             "Number of subprocesses to use for data loading. 0 means that the data will be loaded in the main process."
         ),
     )
-<<<<<<< HEAD
-    parser.add_argument("--adam_beta1", type=float, default=0.9, help="The beta1 parameter for the Adam optimizer.")
-    parser.add_argument("--adam_beta2", type=float, default=0.999, help="The beta2 parameter for the Adam optimizer.")
-    parser.add_argument("--adam_weight_decay", type=float, default=1e-2, help="Weight decay to use.")
-    parser.add_argument("--adam_epsilon", type=float, default=1e-08, help="Epsilon value for the Adam optimizer")
-    parser.add_argument("--max_grad_norm", default=1.0, type=float, help="Max gradient norm.")
-    parser.add_argument("--push_to_hub", action="store_true", help="Whether or not to push the model to the Hub.")
-    parser.add_argument("--hub_token", type=str, default=None, help="The token to use to push to the Model Hub.")
-=======
     parser.add_argument(
         "--adam_beta1",
         type=float,
@@ -388,7 +363,6 @@
         default=None,
         help="The token to use to push to the Model Hub.",
     )
->>>>>>> df4fbe3f
     parser.add_argument(
         "--hub_model_id",
         type=str,
@@ -405,15 +379,11 @@
         ),
     )
     parser.add_argument(
-<<<<<<< HEAD
-        "--report_to", type=str, default="visualdl", choices=["tensorboard", "visualdl"], help="Log writer type."
-=======
         "--report_to",
         type=str,
         default="visualdl",
         choices=["tensorboard", "visualdl"],
         help="Log writer type.",
->>>>>>> df4fbe3f
     )
     parser.add_argument(
         "--checkpointing_steps",
@@ -422,13 +392,9 @@
         help=("Save a checkpoint of the training state every X updates."),
     )
     parser.add_argument(
-<<<<<<< HEAD
-        "--enable_xformers_memory_efficient_attention", action="store_true", help="Whether or not to use xformers."
-=======
         "--enable_xformers_memory_efficient_attention",
         action="store_true",
         help="Whether or not to use xformers.",
->>>>>>> df4fbe3f
     )
     parser.add_argument("--noise_offset", type=float, default=0, help="The scale of noise offset.")
     if input_args is not None:
@@ -671,14 +637,10 @@
         pixel_values = paddle.stack([example["pixel_values"] for example in examples]).cast("float32")
         input_ids = [example["input_ids"] for example in examples]
         input_ids = tokenizer.pad(
-<<<<<<< HEAD
-            {"input_ids": input_ids}, padding="max_length", max_length=tokenizer.model_max_length, return_tensors="pd"
-=======
             {"input_ids": input_ids},
             padding="max_length",
             max_length=tokenizer.model_max_length,
             return_tensors="pd",
->>>>>>> df4fbe3f
         ).input_ids
         return {
             "input_ids": input_ids,
@@ -691,14 +653,10 @@
         else BatchSampler(train_dataset, batch_size=args.train_batch_size, shuffle=True)
     )
     train_dataloader = DataLoader(
-<<<<<<< HEAD
-        train_dataset, batch_sampler=train_sampler, collate_fn=collate_fn, num_workers=args.dataloader_num_workers
-=======
         train_dataset,
         batch_sampler=train_sampler,
         collate_fn=collate_fn,
         num_workers=args.dataloader_num_workers,
->>>>>>> df4fbe3f
     )
 
     # Scheduler and math around the number of training steps.
@@ -834,42 +792,30 @@
                         raise ValueError(f"Unknown prediction type {noise_scheduler.config.prediction_type}")
 
                     if args.snr_gamma is None:
-<<<<<<< HEAD
-                        loss = F.mse_loss(model_pred.cast("float32"), target.cast("float32"), reduction="mean")
-=======
                         loss = F.mse_loss(
                             model_pred.cast("float32"),
                             target.cast("float32"),
                             reduction="mean",
                         )
->>>>>>> df4fbe3f
                     else:
                         # Compute loss-weights as per Section 3.4 of https://arxiv.org/abs/2303.09556.
                         # Since we predict the noise instead of x_0, the original formulation is slightly changed.
                         # This is discussed in Section 4.2 of the same paper.
                         snr = compute_snr(timesteps)
                         mse_loss_weights = (
-<<<<<<< HEAD
-                            paddle.stack([snr, args.snr_gamma * paddle.ones_like(timesteps)], axis=1).min(1)[0] / snr
-=======
                             paddle.stack([snr, args.snr_gamma * paddle.ones_like(timesteps)], axis=1,).min(
                                 1
                             )[0]
                             / snr
->>>>>>> df4fbe3f
                         )
                         # We first calculate the original loss. Then we mean over the non-batch dimensions and
                         # rebalance the sample-wise losses with their respective loss weights.
                         # Finally, we take the mean of the rebalanced loss.
-<<<<<<< HEAD
-                        loss = F.mse_loss(model_pred.cast("float32"), target.cast("float32"), reduction="none")
-=======
                         loss = F.mse_loss(
                             model_pred.cast("float32"),
                             target.cast("float32"),
                             reduction="none",
                         )
->>>>>>> df4fbe3f
                         loss = loss.mean(axis=list(range(1, len(loss.shape)))) * mse_loss_weights
                         loss = loss.mean()
 
