--- conflicted
+++ resolved
@@ -63,12 +63,8 @@
     )
     unet_learning_rate: float = field(default=None, metadata={"help": "The initial learning rate for Unet Model."})
     text_encoder_learning_rate: float = field(
-<<<<<<< HEAD
-        default=None, metadata={"help": "The initial learning rate for Text Encoder Model."}
-=======
         default=None,
         metadata={"help": "The initial learning rate for Text Encoder Model."},
->>>>>>> df4fbe3f
     )
 
     def __post_init__(self):
@@ -131,12 +127,8 @@
         },
     )
     input_perturbation: Optional[float] = field(
-<<<<<<< HEAD
-        default=0, metadata={"help": "The scale of input perturbation. Recommended 0.1."}
-=======
         default=0,
         metadata={"help": "The scale of input perturbation. Recommended 0.1."},
->>>>>>> df4fbe3f
     )
 
 
@@ -147,12 +139,8 @@
     """
 
     file_list: str = field(
-<<<<<<< HEAD
-        default="./data/filelist/train.filelist.list", metadata={"help": "The name of the file_list."}
-=======
         default="./data/filelist/train.filelist.list",
         metadata={"help": "The name of the file_list."},
->>>>>>> df4fbe3f
     )
     num_records: int = field(default=10000000, metadata={"help": "num_records"})
     buffer_size: int = field(
