--- conflicted
+++ resolved
@@ -24,9 +24,6 @@
 
 """ VideoFrameDataset """
 ImageFile.LOAD_TRUNCATED_IMAGES = True
-<<<<<<< HEAD
-IMG_EXTENSIONS = [".jpg", ".JPG", ".jpeg", ".JPEG", ".png", ".PNG", ".ppm", ".PPM", ".bmp", ".BMP"]
-=======
 IMG_EXTENSIONS = [
     ".jpg",
     ".JPG",
@@ -39,7 +36,6 @@
     ".bmp",
     ".BMP",
 ]
->>>>>>> df4fbe3f
 
 
 def pil_loader(path):
@@ -272,15 +268,11 @@
         else:
             func = make_dataset
         self.clips, self.videos = func(
-<<<<<<< HEAD
-            video_dir, video_length, class_to_idx, frame_stride=frame_stride, clip_step=clip_step
-=======
             video_dir,
             video_length,
             class_to_idx,
             frame_stride=frame_stride,
             clip_step=clip_step,
->>>>>>> df4fbe3f
         )
         assert len(self.clips[0]) == video_length, f"Invalid clip length = {len(self.clips[0])}"
         if self.temporal_transform == "rand_clips":
@@ -300,26 +292,18 @@
                 f"Found 0 clips in {video_dir}. \nSupported image extensions are: " + ",".join(IMG_EXTENSIONS)
             )
         self.img_transform = paddle.vision.transforms.Compose(
-<<<<<<< HEAD
-            [paddle.vision.transforms.ToTensor(), paddle.vision.transforms.Normalize((0.5, 0.5, 0.5), (0.5, 0.5, 0.5))]
-=======
             [
                 paddle.vision.transforms.ToTensor(),
                 paddle.vision.transforms.Normalize((0.5, 0.5, 0.5), (0.5, 0.5, 0.5)),
             ]
->>>>>>> df4fbe3f
         )
         if self.spatial_transform == "center_crop_resize":
             print("Spatial transform: center crop and then resize")
             self.video_transform = paddle.vision.transforms.Compose(
-<<<<<<< HEAD
-                [paddle.vision.transforms.Resize(resolution), CenterCropVideo(resolution)]
-=======
                 [
                     paddle.vision.transforms.Resize(resolution),
                     CenterCropVideo(resolution),
                 ]
->>>>>>> df4fbe3f
             )
             self.video_transform_step1 = paddle.vision.transforms.Compose(
                 [
@@ -382,20 +366,14 @@
         example["frame_stride"] = self.frame_stride
 
         if self.text_processing:
-            tensor_out = {"pixel_values": example["image"], "input_ids": self.text_processing(example["caption"])}
-        else:
             tensor_out = {
                 "pixel_values": example["image"],
-<<<<<<< HEAD
-            }
-=======
                 "input_ids": self.text_processing(example["caption"]),
             }
         else:
             tensor_out = {
                 "pixel_values": example["image"],
             }
->>>>>>> df4fbe3f
         return tensor_out
 
     def __len__(self):
