#!/usr/bin/env python3

# Copyright (c) 2023 PaddlePaddle Authors. All Rights Reserved.
# Copyright 2023 The HuggingFace Team. All rights reserved.
#
# Licensed under the Apache License, Version 2.0 (the "License");
# you may not use this file except in compliance with the License.
# You may obtain a copy of the License at
#
#     http://www.apache.org/licenses/LICENSE-2.0
#
# Unless required by applicable law or agreed to in writing, software
# distributed under the License is distributed on an "AS IS" BASIS,
# WITHOUT WARRANTIES OR CONDITIONS OF ANY KIND, either express or implied.
# See the License for the specific language governing permissions and
# limitations under the License.

from clip_interrogator import (
    BLIP_PRETRAINED_MODEL_ARCHIVE_LIST,
    CLIP_PRETRAINED_MODEL_ARCHIVE_LIST,
    Config,
    Interrogator,
)
from cog import BasePredictor, Input, Path
from PIL import Image


class Predictor(BasePredictor):
    def setup(self):
        self.ci = Interrogator(
            Config(
                blip_pretrained_model_name_or_path="Salesforce/blip-image-captioning-large",
                clip_pretrained_model_name_or_path="openai/clip-vit-large-patch14",
                device="gpu",
            )
        )

    def predict(
        self,
        image: Path = Input(description="Input image"),
        clip_pretrained_model_name_or_path: str = Input(
            default="openai/clip-vit-large-patch14",
            choices=CLIP_PRETRAINED_MODEL_ARCHIVE_LIST,
            description="Choose ViT-L for Stable Diffusion 1, and ViT-H for Stable Diffusion 2",
        ),
        blip_pretrained_model_name_or_path: str = Input(
            default="Salesforce/blip-image-captioning-large",
            choices=BLIP_PRETRAINED_MODEL_ARCHIVE_LIST,
            description="Choose Salesforce/blip-image-captioning-large",
        ),
        mode: str = Input(
            default="best",
            choices=["best", "classic", "fast"],
            description="Prompt mode (best takes 10-20 seconds, fast takes 1-2 seconds).",
        ),
    ) -> str:
        """Run a single prediction on the model"""
        image = Image.open(str(image)).convert("RGB")
        self.switch_model(clip_pretrained_model_name_or_path, blip_pretrained_model_name_or_path)
        if mode == "best":
            return self.ci.interrogate(image)
        elif mode == "classic":
            return self.ci.interrogate_classic(image)
        else:
            return self.ci.interrogate_fast(image)

<<<<<<< HEAD
    def switch_model(self, clip_pretrained_model_name_or_path: str, blip_pretrained_model_name_or_path: str):
=======
    def switch_model(
        self,
        clip_pretrained_model_name_or_path: str,
        blip_pretrained_model_name_or_path: str,
    ):
>>>>>>> df4fbe3f
        if clip_pretrained_model_name_or_path != self.ci.config.clip_pretrained_model_name_or_path:
            self.ci.config.clip_pretrained_model_name_or_path = clip_pretrained_model_name_or_path
            self.ci.load_clip_model()
        if blip_pretrained_model_name_or_path != self.ci.config.blip_pretrained_model_name_or_path:
            self.ci.config.blip_pretrained_model_name_or_path = blip_pretrained_model_name_or_path
            self.ci.load_blip_model()<|MERGE_RESOLUTION|>--- conflicted
+++ resolved
@@ -64,15 +64,11 @@
         else:
             return self.ci.interrogate_fast(image)
 
-<<<<<<< HEAD
-    def switch_model(self, clip_pretrained_model_name_or_path: str, blip_pretrained_model_name_or_path: str):
-=======
     def switch_model(
         self,
         clip_pretrained_model_name_or_path: str,
         blip_pretrained_model_name_or_path: str,
     ):
->>>>>>> df4fbe3f
         if clip_pretrained_model_name_or_path != self.ci.config.clip_pretrained_model_name_or_path:
             self.ci.config.clip_pretrained_model_name_or_path = clip_pretrained_model_name_or_path
             self.ci.load_clip_model()
