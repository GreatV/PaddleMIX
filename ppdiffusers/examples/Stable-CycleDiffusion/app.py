--- conflicted
+++ resolved
@@ -35,13 +35,9 @@
 device = "gpu"
 
 pipe = CycleDiffusionPipeline.from_pretrained(
-<<<<<<< HEAD
-    model_id_or_path, use_auth_token=os.environ.get("USER_TOKEN"), paddle_dtype=paddle_dtype
-=======
     model_id_or_path,
     use_auth_token=os.environ.get("USER_TOKEN"),
     paddle_dtype=paddle_dtype,
->>>>>>> df4fbe3f
 )
 pipe.scheduler = DDIMScheduler.from_config(pipe.scheduler.config)
 tokenizer = pipe.tokenizer
@@ -123,9 +119,6 @@
 class AttentionStore(AttentionControl):
     @staticmethod
     def get_empty_store():
-<<<<<<< HEAD
-        return {"down_cross": [], "mid_cross": [], "up_cross": [], "down_self": [], "mid_self": [], "up_self": []}
-=======
         return {
             "down_cross": [],
             "mid_cross": [],
@@ -134,7 +127,6 @@
             "mid_self": [],
             "up_self": [],
         }
->>>>>>> df4fbe3f
 
     def forward(self, attn, is_cross: bool, place_in_unet: str):
         key = f"{place_in_unet}_{'cross' if is_cross else 'self'}"
@@ -263,15 +255,11 @@
         self.alphas = alphas.reshape([alphas.shape[0], 1, 1, alphas.shape[1]])
 
 
-<<<<<<< HEAD
-def get_equalizer(text: str, word_select: Union[int, Tuple[int, ...]], values: Union[List[float], Tuple[float, ...]]):
-=======
 def get_equalizer(
     text: str,
     word_select: Union[int, Tuple[int, ...]],
     values: Union[List[float], Tuple[float, ...]],
 ):
->>>>>>> df4fbe3f
     if type(word_select) is int or type(word_select) is str:
         word_select = (word_select,)
     equalizer = paddle.ones([len(values), 77])
@@ -423,20 +411,6 @@
                 with gr.Group():
                     with gr.Row():
                         source_prompt = gr.Textbox(
-<<<<<<< HEAD
-                            label="Source prompt", placeholder="Source prompt describes the input image"
-                        )
-                        source_guidance_scale = gr.Slider(
-                            label="Source guidance scale", value=1, minimum=1, maximum=10
-                        )
-                    with gr.Row():
-                        target_prompt = gr.Textbox(
-                            label="Target prompt", placeholder="Target prompt describes the output image"
-                        )
-                        guidance_scale = gr.Slider(label="Target guidance scale", value=5, minimum=1, maximum=10)
-                    with gr.Row():
-                        strength = gr.Slider(label="Strength", value=0.7, minimum=0.5, maximum=1, step=0.01)
-=======
                             label="Source prompt",
                             placeholder="Source prompt describes the input image",
                         )
@@ -465,7 +439,6 @@
                             maximum=1,
                             step=0.01,
                         )
->>>>>>> df4fbe3f
                     with gr.Row():
                         generate1 = gr.Button(value="Run CycleDiffusion")
 
@@ -473,23 +446,13 @@
                 with gr.Group():
                     with gr.Row():
                         cross_attention_control = gr.Radio(
-<<<<<<< HEAD
-                            label="CAC type", choices=["None", "Replace", "Refine"], value="None"
-=======
                             label="CAC type",
                             choices=["None", "Replace", "Refine"],
                             value="None",
->>>>>>> df4fbe3f
                         )
                     with gr.Row():
                         # If not "None", the following two parameters will be used.
                         cross_replace_steps = gr.Slider(
-<<<<<<< HEAD
-                            label="Cross replace steps", value=0.8, minimum=0.0, maximum=1, step=0.01
-                        )
-                        self_replace_steps = gr.Slider(
-                            label="Self replace steps", value=0.4, minimum=0.0, maximum=1, step=0.01
-=======
                             label="Cross replace steps",
                             value=0.8,
                             minimum=0.0,
@@ -502,7 +465,6 @@
                             minimum=0.0,
                             maximum=1,
                             step=0.01,
->>>>>>> df4fbe3f
                         )
                     with gr.Row():
                         generate2 = gr.Button(value="Run CycleDiffusion")
@@ -511,15 +473,11 @@
                 with gr.Group():
                     with gr.Row():
                         num_inference_steps = gr.Slider(
-<<<<<<< HEAD
-                            label="Inference steps", value=100, minimum=25, maximum=500, step=1
-=======
                             label="Inference steps",
                             value=100,
                             minimum=25,
                             maximum=500,
                             step=1,
->>>>>>> df4fbe3f
                         )
                         width = gr.Slider(label="Width", value=512, minimum=512, maximum=1024, step=8)
                         height = gr.Slider(label="Height", value=512, minimum=512, maximum=1024, step=8)
