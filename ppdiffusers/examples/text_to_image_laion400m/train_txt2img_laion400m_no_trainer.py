# Copyright (c) 2022 PaddlePaddle Authors. All Rights Reserved.
#
# Licensed under the Apache License, Version 2.0 (the "License");
# you may not use this file except in compliance with the License.
# You may obtain a copy of the License at
#
#     http://www.apache.org/licenses/LICENSE-2.0
#
# Unless required by applicable law or agreed to in writing, software
# distributed under the License is distributed on an "AS IS" BASIS,
# WITHOUT WARRANTIES OR CONDITIONS OF ANY KIND, either express or implied.
# See the License for the specific language governing permissions and
# limitations under the License.

import contextlib
import itertools
import math
import os
import sys
import time

import paddle
import paddle.nn as nn
from ldm import (
    DataArguments,
    LatentDiffusionModel,
    ModelArguments,
    NoTrainerTrainingArguments,
    TextImagePair,
    worker_init_fn,
)
from paddle.io import DataLoader
from paddle.optimizer import AdamW
from paddlenlp.trainer import PdArgumentParser, set_seed
from paddlenlp.utils.log import logger

from ppdiffusers.optimization import get_scheduler
from ppdiffusers.training_utils import unwrap_model


def get_writer(training_args):
    if training_args.report_to == "visualdl":
        from visualdl import LogWriter

        writer = LogWriter(logdir=training_args.logging_dir)
    elif training_args.report_to == "tensorboard":
        from tensorboardX import SummaryWriter

        writer = SummaryWriter(logdir=training_args.logging_dir)
    else:
        raise ValueError("writer_type must be in ['visualdl', 'tensorboard']")
    return writer


def main():
    parser = PdArgumentParser((ModelArguments, DataArguments, NoTrainerTrainingArguments))
    model_args, data_args, training_args = parser.parse_args_into_dataclasses()
    training_args.image_logging_steps = model_args.image_logging_steps = (
        math.ceil(model_args.image_logging_steps / training_args.logging_steps) * training_args.logging_steps
    )
    training_args.resolution = data_args.resolution
    training_args.print_config(training_args, "Training")
    training_args.print_config(model_args, "Model")
    training_args.print_config(data_args, "Data")

    rank = paddle.distributed.get_rank()
    num_processes = paddle.distributed.get_world_size()

    if num_processes > 1:
        paddle.distributed.init_parallel_env()

    training_args.logging_dir = os.path.join(training_args.output_dir, training_args.logging_dir)

    if training_args.seed is not None:
        set_seed(training_args.seed)

    if training_args.output_dir is not None:
        os.makedirs(training_args.output_dir, exist_ok=True)

    model = LatentDiffusionModel(model_args)
    model.set_recompute(training_args.recompute)
    params_to_train = itertools.chain(model.text_encoder.parameters(), model.unet.parameters())

    lr_scheduler = get_scheduler(
        training_args.lr_scheduler_type,
        learning_rate=training_args.learning_rate,
        num_warmup_steps=training_args.warmup_steps * training_args.gradient_accumulation_steps,
        num_training_steps=training_args.max_steps * training_args.gradient_accumulation_steps,
    )

    optimizer = AdamW(
        learning_rate=lr_scheduler,
        parameters=params_to_train,
        beta1=training_args.adam_beta1,
        beta2=training_args.adam_beta2,
        weight_decay=training_args.weight_decay,
        epsilon=training_args.adam_epsilon,
        grad_clip=nn.ClipGradByGlobalNorm(training_args.max_grad_norm)
        if training_args.max_grad_norm is not None and training_args.max_grad_norm > 0
        else None,
    )
    train_dataset = TextImagePair(
        file_list=data_args.file_list,
        size=data_args.resolution,
        num_records=data_args.num_records,
        buffer_size=data_args.buffer_size,
        shuffle_every_n_samples=data_args.shuffle_every_n_samples,
        interpolation="lanczos",
        tokenizer=model.tokenizer,
    )

    if num_processes > 1:
        model = paddle.DataParallel(model)

    train_dataloader = DataLoader(
        train_dataset,
        batch_size=training_args.per_device_train_batch_size,
        num_workers=training_args.dataloader_num_workers,
        worker_init_fn=worker_init_fn,
    )

    if rank == 0:
        writer = get_writer(training_args)

    # Train!
    total_batch_size = (
        training_args.per_device_train_batch_size * num_processes * training_args.gradient_accumulation_steps
    )

    logger.info("***** Running training *****")
    logger.info(f"  Num examples = {len(train_dataset)}")
    logger.info(f"  Num Epochs = {training_args.num_train_epochs}")
    logger.info(f"  Instantaneous batch size per device = {training_args.per_device_train_batch_size}")
    logger.info(f"  Total train batch size (w. parallel, distributed & accumulation) = {total_batch_size}")
    logger.info(f"  Gradient Accumulation steps = {training_args.gradient_accumulation_steps}")

    global_steps = 0
    tic_train = time.time()

    for epoch in range(training_args.num_train_epochs):
        if epoch == training_args.num_train_epochs:
            logger.info("***** Training Done *****")
            break

        for step, batch in enumerate(train_dataloader):
            if (
                num_processes > 1 and ((step + 1) % training_args.gradient_accumulation_steps != 0)
            ) or training_args.recompute:
                # grad acc, no_sync when (step + 1) % training_args.gradient_accumulation_steps != 0:
                ctx_manager = model.no_sync()
            else:
                ctx_manager = contextlib.nullcontext() if sys.version_info >= (3, 7) else contextlib.suppress()

            with ctx_manager:
                loss = model(**batch)
                if training_args.gradient_accumulation_steps > 1:
                    loss = loss / training_args.gradient_accumulation_steps
                loss.backward()

            if (step + 1) % training_args.gradient_accumulation_steps == 0:
                optimizer.step()
                lr_scheduler.step()
                optimizer.clear_grad()
                global_steps += 1
                unwrap_model(model).on_train_batch_end()

                # train log
                if global_steps % training_args.logging_steps == 0:
                    logs = {
                        "train/loss": loss.item() * training_args.gradient_accumulation_steps,
                        "train/lr_abs": lr_scheduler.get_lr(),
                        "train/global_steps": global_steps,
                    }
                    if rank == 0:
                        # add scalar
                        for name, val in logs.items():
                            writer.add_scalar(name, val, global_steps)
                    log_str = "Train: global_steps {0:d}/{1:d}, epoch: {2:d}, batch: {3:d}, train_loss: {4:.10f}, lr_abs: {5:.10f}, speed: {6:.2f} s/it.".format(
                        global_steps,
                        training_args.max_steps,
                        epoch,
                        step + 1,
                        logs["train/loss"],
                        logs["train/lr_abs"],
                        (time.time() - tic_train) / training_args.logging_steps,
                    )
                    logger.info(log_str)

                    if global_steps % training_args.image_logging_steps == 0:
                        reconstruction_img = unwrap_model(model).decode_image(pixel_values=batch["pixel_values"])
                        ddim_10_img = unwrap_model(model).log_image(input_ids=batch["input_ids"], guidance_scale=1.0)
                        ddim_75_img = unwrap_model(model).log_image(input_ids=batch["input_ids"], guidance_scale=7.5)
                        if rank == 0:
<<<<<<< HEAD
                            writer.add_image("reconstruction", reconstruction_img, global_steps, dataformats="NHWC")
                            writer.add_image("ddim-samples-1.0", ddim_10_img, global_steps, dataformats="NHWC")
                            writer.add_image("ddim-samples-7.5", ddim_75_img, global_steps, dataformats="NHWC")
=======
                            writer.add_image(
                                "reconstruction",
                                reconstruction_img,
                                global_steps,
                                dataformats="NHWC",
                            )
                            writer.add_image(
                                "ddim-samples-1.0",
                                ddim_10_img,
                                global_steps,
                                dataformats="NHWC",
                            )
                            writer.add_image(
                                "ddim-samples-7.5",
                                ddim_75_img,
                                global_steps,
                                dataformats="NHWC",
                            )
>>>>>>> df4fbe3f
                    tic_train = time.time()

                    if rank == 0 and global_steps % training_args.save_steps == 0:
                        os.makedirs(
<<<<<<< HEAD
                            os.path.join(training_args.output_dir, f"global-steps-{global_steps}"), exist_ok=True
=======
                            os.path.join(training_args.output_dir, f"global-steps-{global_steps}"),
                            exist_ok=True,
>>>>>>> df4fbe3f
                        )
                        paddle.save(
                            model.state_dict(),
                            os.path.join(
<<<<<<< HEAD
                                training_args.output_dir, f"global-steps-{global_steps}", "model_state.pdparams"
=======
                                training_args.output_dir,
                                f"global-steps-{global_steps}",
                                "model_state.pdparams",
>>>>>>> df4fbe3f
                            ),
                        )

                if global_steps >= training_args.max_steps:
                    break
    if rank == 0:
<<<<<<< HEAD
        paddle.save(model.state_dict(), os.path.join(training_args.output_dir, "model_state.pdparams"))
=======
        paddle.save(
            model.state_dict(),
            os.path.join(training_args.output_dir, "model_state.pdparams"),
        )
>>>>>>> df4fbe3f
        writer.close()


if __name__ == "__main__":
    main()<|MERGE_RESOLUTION|>--- conflicted
+++ resolved
@@ -191,11 +191,6 @@
                         ddim_10_img = unwrap_model(model).log_image(input_ids=batch["input_ids"], guidance_scale=1.0)
                         ddim_75_img = unwrap_model(model).log_image(input_ids=batch["input_ids"], guidance_scale=7.5)
                         if rank == 0:
-<<<<<<< HEAD
-                            writer.add_image("reconstruction", reconstruction_img, global_steps, dataformats="NHWC")
-                            writer.add_image("ddim-samples-1.0", ddim_10_img, global_steps, dataformats="NHWC")
-                            writer.add_image("ddim-samples-7.5", ddim_75_img, global_steps, dataformats="NHWC")
-=======
                             writer.add_image(
                                 "reconstruction",
                                 reconstruction_img,
@@ -214,42 +209,29 @@
                                 global_steps,
                                 dataformats="NHWC",
                             )
->>>>>>> df4fbe3f
                     tic_train = time.time()
 
                     if rank == 0 and global_steps % training_args.save_steps == 0:
                         os.makedirs(
-<<<<<<< HEAD
-                            os.path.join(training_args.output_dir, f"global-steps-{global_steps}"), exist_ok=True
-=======
                             os.path.join(training_args.output_dir, f"global-steps-{global_steps}"),
                             exist_ok=True,
->>>>>>> df4fbe3f
                         )
                         paddle.save(
                             model.state_dict(),
                             os.path.join(
-<<<<<<< HEAD
-                                training_args.output_dir, f"global-steps-{global_steps}", "model_state.pdparams"
-=======
                                 training_args.output_dir,
                                 f"global-steps-{global_steps}",
                                 "model_state.pdparams",
->>>>>>> df4fbe3f
                             ),
                         )
 
                 if global_steps >= training_args.max_steps:
                     break
     if rank == 0:
-<<<<<<< HEAD
-        paddle.save(model.state_dict(), os.path.join(training_args.output_dir, "model_state.pdparams"))
-=======
         paddle.save(
             model.state_dict(),
             os.path.join(training_args.output_dir, "model_state.pdparams"),
         )
->>>>>>> df4fbe3f
         writer.close()
 
 
