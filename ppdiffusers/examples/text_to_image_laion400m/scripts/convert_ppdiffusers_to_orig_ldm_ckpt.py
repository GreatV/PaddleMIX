--- conflicted
+++ resolved
@@ -302,11 +302,6 @@
 if __name__ == "__main__":
     parser = argparse.ArgumentParser()
     parser.add_argument(
-<<<<<<< HEAD
-        "--model_name_or_path", default=None, type=str, required=True, help="Path to the model to convert."
-    )
-    parser.add_argument("--dump_path", default=None, type=str, required=True, help="Path to the output model.")
-=======
         "--model_name_or_path",
         default=None,
         type=str,
@@ -320,7 +315,6 @@
         required=True,
         help="Path to the output model.",
     )
->>>>>>> df4fbe3f
     parser.add_argument("--half", action="store_true", help="Save weights in half precision.")
 
     args = parser.parse_args()
