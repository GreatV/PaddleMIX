# Copyright (c) 2022 PaddlePaddle Authors. All Rights Reserved.
# Copyright 2022 The HuggingFace Inc. team.
#
# Licensed under the Apache License, Version 2.0 (the "License");
# you may not use this file except in compliance with the License.
# You may obtain a copy of the License at
#
#     http://www.apache.org/licenses/LICENSE-2.0
#
# Unless required by applicable law or agreed to in writing, software
# distributed under the License is distributed on an "AS IS" BASIS,
# WITHOUT WARRANTIES OR CONDITIONS OF ANY KIND, either express or implied.
# See the License for the specific language governing permissions and
# limitations under the License.
import argparse
import os

import paddle
import torch

try:
    from omegaconf import OmegaConf
except ImportError:
    raise ImportError(
        "OmegaConf is required to convert the LDM checkpoints. Please install it with `pip install OmegaConf`."
    )

from ppdiffusers import AutoencoderKL


def shave_segments(path, n_shave_prefix_segments=1):
    """
    Removes segments. Positive values shave the first segments, negative shave the last segments.
    """
    if n_shave_prefix_segments >= 0:
        return ".".join(path.split(".")[n_shave_prefix_segments:])
    else:
        return ".".join(path.split(".")[:n_shave_prefix_segments])


def renew_resnet_paths(old_list, n_shave_prefix_segments=0):
    """
    Updates paths inside resnets to the new naming scheme (local renaming)
    """
    mapping = []
    for old_item in old_list:
        new_item = old_item.replace("in_layers.0", "norm1")
        new_item = new_item.replace("in_layers.2", "conv1")

        new_item = new_item.replace("out_layers.0", "norm2")
        new_item = new_item.replace("out_layers.3", "conv2")

        new_item = new_item.replace("emb_layers.1", "time_emb_proj")
        new_item = new_item.replace("skip_connection", "conv_shortcut")

        new_item = shave_segments(new_item, n_shave_prefix_segments=n_shave_prefix_segments)

        mapping.append({"old": old_item, "new": new_item})

    return mapping


def renew_vae_resnet_paths(old_list, n_shave_prefix_segments=0):
    """
    Updates paths inside resnets to the new naming scheme (local renaming)
    """
    mapping = []
    for old_item in old_list:
        new_item = old_item

        new_item = new_item.replace("nin_shortcut", "conv_shortcut")
        new_item = shave_segments(new_item, n_shave_prefix_segments=n_shave_prefix_segments)

        mapping.append({"old": old_item, "new": new_item})

    return mapping


def renew_attention_paths(old_list, n_shave_prefix_segments=0):
    """
    Updates paths inside attentions to the new naming scheme (local renaming)
    """
    mapping = []
    for old_item in old_list:
        new_item = old_item
        mapping.append({"old": old_item, "new": new_item})

    return mapping


def renew_vae_attention_paths(old_list, n_shave_prefix_segments=0):
    """
    Updates paths inside attentions to the new naming scheme (local renaming)
    """
    mapping = []
    for old_item in old_list:
        new_item = old_item

        new_item = new_item.replace("norm.weight", "group_norm.weight")
        new_item = new_item.replace("norm.bias", "group_norm.bias")

        new_item = new_item.replace("q.weight", "query.weight")
        new_item = new_item.replace("q.bias", "query.bias")

        new_item = new_item.replace("k.weight", "key.weight")
        new_item = new_item.replace("k.bias", "key.bias")

        new_item = new_item.replace("v.weight", "value.weight")
        new_item = new_item.replace("v.bias", "value.bias")

        new_item = new_item.replace("proj_out.weight", "proj_attn.weight")
        new_item = new_item.replace("proj_out.bias", "proj_attn.bias")

        new_item = shave_segments(new_item, n_shave_prefix_segments=n_shave_prefix_segments)

        mapping.append({"old": old_item, "new": new_item})

    return mapping


def assign_to_checkpoint(
<<<<<<< HEAD
    paths, checkpoint, old_checkpoint, attention_paths_to_split=None, additional_replacements=None, config=None
=======
    paths,
    checkpoint,
    old_checkpoint,
    attention_paths_to_split=None,
    additional_replacements=None,
    config=None,
>>>>>>> df4fbe3f
):
    """
    This does the final conversion step: take locally converted weights and apply a global renaming
    to them. It splits attention layers, and takes into account additional replacements
    that may arise.
    Assigns the weights to the new checkpoint.
    """
    assert isinstance(paths, list), "Paths should be a list of dicts containing 'old' and 'new' keys."

    # Splits the attention layers into three variables.
    if attention_paths_to_split is not None:
        for path, path_map in attention_paths_to_split.items():
            old_tensor = old_checkpoint[path]
            channels = old_tensor.shape[0] // 3

            target_shape = (-1, channels) if len(old_tensor.shape) == 3 else (-1)

            num_heads = old_tensor.shape[0] // config["num_head_channels"] // 3

            old_tensor = old_tensor.reshape((num_heads, 3 * channels // num_heads) + old_tensor.shape[1:])
            query, key, value = old_tensor.split(channels // num_heads, dim=1)

            checkpoint[path_map["query"]] = query.reshape(target_shape)
            checkpoint[path_map["key"]] = key.reshape(target_shape)
            checkpoint[path_map["value"]] = value.reshape(target_shape)

    for path in paths:
        new_path = path["new"]

        # These have already been assigned
        if attention_paths_to_split is not None and new_path in attention_paths_to_split:
            continue

        # Global renaming happens here
        new_path = new_path.replace("middle_block.0", "mid_block.resnets.0")
        new_path = new_path.replace("middle_block.1", "mid_block.attentions.0")
        new_path = new_path.replace("middle_block.2", "mid_block.resnets.1")

        if additional_replacements is not None:
            for replacement in additional_replacements:
                new_path = new_path.replace(replacement["old"], replacement["new"])

        # proj_attn.weight has to be converted from conv 1D to linear
        if "proj_attn.weight" in new_path:
            checkpoint[new_path] = old_checkpoint[path["old"]][:, :, 0]
        else:
            checkpoint[new_path] = old_checkpoint[path["old"]]


def conv_attn_to_linear(checkpoint):
    keys = list(checkpoint.keys())
    attn_keys = ["query.weight", "key.weight", "value.weight"]
    for key in keys:
        if ".".join(key.split(".")[-2:]) in attn_keys:
            if checkpoint[key].ndim > 2:
                checkpoint[key] = checkpoint[key][:, :, 0, 0]
        elif "proj_attn.weight" in key:
            if checkpoint[key].ndim > 2:
                checkpoint[key] = checkpoint[key][:, :, 0]


def create_vae_diffusers_config(original_config):
    """
    Creates a config for the diffusers based on the config of the LDM model.
    """
    encoder_vae_params = original_config.model.params.ddconfig.encoder
    decoder_vae_params = original_config.model.params.ddconfig.decoder
    vae_params = decoder_vae_params

    encoder_block_out_channels = [encoder_vae_params.ch * mult for mult in encoder_vae_params.ch_mult]
    down_block_types = ["DownEncoderBlock2D"] * len(encoder_block_out_channels)

    decoder_block_out_channels = [decoder_vae_params.ch * mult for mult in decoder_vae_params.ch_mult]
    up_block_types = ["UpDecoderBlock2D"] * len(decoder_block_out_channels)

    config = dict(
        sample_size=512,  # vae_params.resolution,
        in_channels=vae_params.in_channels,
        out_channels=vae_params.out_ch,
        down_block_types=tuple(down_block_types),
        up_block_types=tuple(up_block_types),
        block_out_channels=None,
        down_block_out_channels=tuple(encoder_block_out_channels),
        up_block_out_channels=tuple(decoder_block_out_channels),
        latent_channels=vae_params.z_channels,
        layers_per_block=vae_params.num_res_blocks,
    )
    return config


def convert_ldm_vae_checkpoint(vae_state_dict, config):
    new_checkpoint = {}

    new_checkpoint["encoder.conv_in.weight"] = vae_state_dict["encoder.conv_in.weight"]
    new_checkpoint["encoder.conv_in.bias"] = vae_state_dict["encoder.conv_in.bias"]
    new_checkpoint["encoder.conv_out.weight"] = vae_state_dict["encoder.conv_out.weight"]
    new_checkpoint["encoder.conv_out.bias"] = vae_state_dict["encoder.conv_out.bias"]
    new_checkpoint["encoder.conv_norm_out.weight"] = vae_state_dict["encoder.norm_out.weight"]
    new_checkpoint["encoder.conv_norm_out.bias"] = vae_state_dict["encoder.norm_out.bias"]

    new_checkpoint["decoder.conv_in.weight"] = vae_state_dict["decoder.conv_in.weight"]
    new_checkpoint["decoder.conv_in.bias"] = vae_state_dict["decoder.conv_in.bias"]
    new_checkpoint["decoder.conv_out.weight"] = vae_state_dict["decoder.conv_out.weight"]
    new_checkpoint["decoder.conv_out.bias"] = vae_state_dict["decoder.conv_out.bias"]
    new_checkpoint["decoder.conv_norm_out.weight"] = vae_state_dict["decoder.norm_out.weight"]
    new_checkpoint["decoder.conv_norm_out.bias"] = vae_state_dict["decoder.norm_out.bias"]

    new_checkpoint["quant_conv.weight"] = vae_state_dict["quant_conv.weight"]
    new_checkpoint["quant_conv.bias"] = vae_state_dict["quant_conv.bias"]
    new_checkpoint["post_quant_conv.weight"] = vae_state_dict["post_quant_conv.weight"]
    new_checkpoint["post_quant_conv.bias"] = vae_state_dict["post_quant_conv.bias"]

    # Retrieves the keys for the encoder down blocks only
    num_down_blocks = len({".".join(layer.split(".")[:3]) for layer in vae_state_dict if "encoder.down" in layer})
    down_blocks = {
        layer_id: [key for key in vae_state_dict if f"down.{layer_id}" in key] for layer_id in range(num_down_blocks)
    }

    # Retrieves the keys for the decoder up blocks only
    num_up_blocks = len({".".join(layer.split(".")[:3]) for layer in vae_state_dict if "decoder.up" in layer})
    up_blocks = {
        layer_id: [key for key in vae_state_dict if f"up.{layer_id}" in key] for layer_id in range(num_up_blocks)
    }

    for i in range(num_down_blocks):
        resnets = [key for key in down_blocks[i] if f"down.{i}" in key and f"down.{i}.downsample" not in key]

        if f"encoder.down.{i}.downsample.conv.weight" in vae_state_dict:
            new_checkpoint[f"encoder.down_blocks.{i}.downsamplers.0.conv.weight"] = vae_state_dict.pop(
                f"encoder.down.{i}.downsample.conv.weight"
            )
            new_checkpoint[f"encoder.down_blocks.{i}.downsamplers.0.conv.bias"] = vae_state_dict.pop(
                f"encoder.down.{i}.downsample.conv.bias"
            )

        paths = renew_vae_resnet_paths(resnets)
        meta_path = {"old": f"down.{i}.block", "new": f"down_blocks.{i}.resnets"}
<<<<<<< HEAD
        assign_to_checkpoint(paths, new_checkpoint, vae_state_dict, additional_replacements=[meta_path], config=config)
=======
        assign_to_checkpoint(
            paths,
            new_checkpoint,
            vae_state_dict,
            additional_replacements=[meta_path],
            config=config,
        )
>>>>>>> df4fbe3f

    mid_resnets = [key for key in vae_state_dict if "encoder.mid.block" in key]
    num_mid_res_blocks = 2
    for i in range(1, num_mid_res_blocks + 1):
        resnets = [key for key in mid_resnets if f"encoder.mid.block_{i}" in key]

        paths = renew_vae_resnet_paths(resnets)
        meta_path = {"old": f"mid.block_{i}", "new": f"mid_block.resnets.{i - 1}"}
<<<<<<< HEAD
        assign_to_checkpoint(paths, new_checkpoint, vae_state_dict, additional_replacements=[meta_path], config=config)
=======
        assign_to_checkpoint(
            paths,
            new_checkpoint,
            vae_state_dict,
            additional_replacements=[meta_path],
            config=config,
        )
>>>>>>> df4fbe3f

    mid_attentions = [key for key in vae_state_dict if "encoder.mid.attn" in key]
    paths = renew_vae_attention_paths(mid_attentions)
    meta_path = {"old": "mid.attn_1", "new": "mid_block.attentions.0"}
<<<<<<< HEAD
    assign_to_checkpoint(paths, new_checkpoint, vae_state_dict, additional_replacements=[meta_path], config=config)
=======
    assign_to_checkpoint(
        paths,
        new_checkpoint,
        vae_state_dict,
        additional_replacements=[meta_path],
        config=config,
    )
>>>>>>> df4fbe3f
    conv_attn_to_linear(new_checkpoint)

    for i in range(num_up_blocks):
        block_id = num_up_blocks - 1 - i
        resnets = [
            key for key in up_blocks[block_id] if f"up.{block_id}" in key and f"up.{block_id}.upsample" not in key
        ]

        if f"decoder.up.{block_id}.upsample.conv.weight" in vae_state_dict:
            new_checkpoint[f"decoder.up_blocks.{i}.upsamplers.0.conv.weight"] = vae_state_dict[
                f"decoder.up.{block_id}.upsample.conv.weight"
            ]
            new_checkpoint[f"decoder.up_blocks.{i}.upsamplers.0.conv.bias"] = vae_state_dict[
                f"decoder.up.{block_id}.upsample.conv.bias"
            ]

        paths = renew_vae_resnet_paths(resnets)
        meta_path = {"old": f"up.{block_id}.block", "new": f"up_blocks.{i}.resnets"}
<<<<<<< HEAD
        assign_to_checkpoint(paths, new_checkpoint, vae_state_dict, additional_replacements=[meta_path], config=config)
=======
        assign_to_checkpoint(
            paths,
            new_checkpoint,
            vae_state_dict,
            additional_replacements=[meta_path],
            config=config,
        )
>>>>>>> df4fbe3f

    mid_resnets = [key for key in vae_state_dict if "decoder.mid.block" in key]
    num_mid_res_blocks = 2
    for i in range(1, num_mid_res_blocks + 1):
        resnets = [key for key in mid_resnets if f"decoder.mid.block_{i}" in key]

        paths = renew_vae_resnet_paths(resnets)
        meta_path = {"old": f"mid.block_{i}", "new": f"mid_block.resnets.{i - 1}"}
<<<<<<< HEAD
        assign_to_checkpoint(paths, new_checkpoint, vae_state_dict, additional_replacements=[meta_path], config=config)
=======
        assign_to_checkpoint(
            paths,
            new_checkpoint,
            vae_state_dict,
            additional_replacements=[meta_path],
            config=config,
        )
>>>>>>> df4fbe3f

    mid_attentions = [key for key in vae_state_dict if "decoder.mid.attn" in key]
    paths = renew_vae_attention_paths(mid_attentions)
    meta_path = {"old": "mid.attn_1", "new": "mid_block.attentions.0"}
<<<<<<< HEAD
    assign_to_checkpoint(paths, new_checkpoint, vae_state_dict, additional_replacements=[meta_path], config=config)
=======
    assign_to_checkpoint(
        paths,
        new_checkpoint,
        vae_state_dict,
        additional_replacements=[meta_path],
        config=config,
    )
>>>>>>> df4fbe3f
    conv_attn_to_linear(new_checkpoint)
    return new_checkpoint


def convert_diffusers_vae_unet_to_ppdiffusers(vae_or_unet, diffusers_vae_unet_checkpoint, dtype="float32"):
    need_transpose = []
    for k, v in vae_or_unet.named_sublayers(include_self=True):
        if isinstance(v, paddle.nn.Linear):
            need_transpose.append(k + ".weight")
    new_vae_or_unet = {}
    for k, v in diffusers_vae_unet_checkpoint.items():
        if k not in need_transpose:
            new_vae_or_unet[k] = v.numpy().astype(dtype)
        else:
            new_vae_or_unet[k] = v.t().numpy().astype(dtype)
    return new_vae_or_unet


def check_keys(model, state_dict):
    cls_name = model.__class__.__name__
    missing_keys = []
    mismatched_keys = []
    for k, v in model.state_dict().items():
        if k not in state_dict.keys():
            missing_keys.append(k)
        if list(v.shape) != list(state_dict[k].shape):
            mismatched_keys.append(k)
    if len(missing_keys):
        missing_keys_str = ", ".join(missing_keys)
        print(f"{cls_name} Found missing_keys {missing_keys_str}!")
    if len(mismatched_keys):
        mismatched_keys_str = ", ".join(mismatched_keys)
        print(f"{cls_name} Found mismatched_keys {mismatched_keys_str}!")


if __name__ == "__main__":
    parser = argparse.ArgumentParser()

    parser.add_argument(
<<<<<<< HEAD
        "--checkpoint_path", default=None, type=str, required=True, help="Path to the checkpoint to convert."
=======
        "--checkpoint_path",
        default=None,
        type=str,
        required=True,
        help="Path to the checkpoint to convert.",
>>>>>>> df4fbe3f
    )
    parser.add_argument(
        "--original_config_file",
        default="../config/f8encoder_f16decoder.yaml",
        type=str,
        help="The YAML config file corresponding to the original architecture.",
    )
    parser.add_argument(
        "--dtype",
        default="float32",
        type=str,
        help="Dtype of model weights.",
    )
<<<<<<< HEAD
    parser.add_argument("--dump_path", default=None, type=str, required=True, help="Path to the output model.")
=======
    parser.add_argument(
        "--dump_path",
        default=None,
        type=str,
        required=True,
        help="Path to the output model.",
    )
>>>>>>> df4fbe3f

    args = parser.parse_args()

    original_config = OmegaConf.load(args.original_config_file)
    checkpoint = torch.load(args.checkpoint_path, map_location="cpu")
    checkpoint = checkpoint.get("state_dict", checkpoint)
    vae_config = create_vae_diffusers_config(original_config)

    # 1. convert vae encoder and decoder
    diffusers_vae_checkpoint = convert_ldm_vae_checkpoint(checkpoint, vae_config)
    vae = AutoencoderKL.from_config(vae_config)
    ppdiffusers_vae_checkpoint = convert_diffusers_vae_unet_to_ppdiffusers(vae, diffusers_vae_checkpoint, args.dtype)

    # 2. convert losses
    maps = {
        "running_mean": "_mean",
        "running_var": "_variance",
    }
    for k, v in checkpoint.items():
        # ignore num_batches_tracked
        if "num_batches_tracked" in k:
            print(v)
            continue
        # only convert loss. prefix
        if "loss." in k:
            for old, new in maps.items():
                k = k.replace(old, new)
            # paddle donot support 0d tensor
            if v.ndim == 0:
                v = v.reshape((1,))
            # rename
            if "perceptual_loss.lin" in k:
                k = k.replace("perceptual_loss.lin", "perceptual_loss.lins.")
            ppdiffusers_vae_checkpoint[k] = v.numpy().astype(args.dtype)

    # 3. check keys
    check_keys(vae, ppdiffusers_vae_checkpoint)
    vae.save_config(args.dump_path)
    # 4. save state_dict
    paddle.save(ppdiffusers_vae_checkpoint, os.path.join(args.dump_path, "model_state.pdparams"))<|MERGE_RESOLUTION|>--- conflicted
+++ resolved
@@ -119,16 +119,12 @@
 
 
 def assign_to_checkpoint(
-<<<<<<< HEAD
-    paths, checkpoint, old_checkpoint, attention_paths_to_split=None, additional_replacements=None, config=None
-=======
     paths,
     checkpoint,
     old_checkpoint,
     attention_paths_to_split=None,
     additional_replacements=None,
     config=None,
->>>>>>> df4fbe3f
 ):
     """
     This does the final conversion step: take locally converted weights and apply a global renaming
@@ -266,9 +262,6 @@
 
         paths = renew_vae_resnet_paths(resnets)
         meta_path = {"old": f"down.{i}.block", "new": f"down_blocks.{i}.resnets"}
-<<<<<<< HEAD
-        assign_to_checkpoint(paths, new_checkpoint, vae_state_dict, additional_replacements=[meta_path], config=config)
-=======
         assign_to_checkpoint(
             paths,
             new_checkpoint,
@@ -276,7 +269,6 @@
             additional_replacements=[meta_path],
             config=config,
         )
->>>>>>> df4fbe3f
 
     mid_resnets = [key for key in vae_state_dict if "encoder.mid.block" in key]
     num_mid_res_blocks = 2
@@ -285,9 +277,6 @@
 
         paths = renew_vae_resnet_paths(resnets)
         meta_path = {"old": f"mid.block_{i}", "new": f"mid_block.resnets.{i - 1}"}
-<<<<<<< HEAD
-        assign_to_checkpoint(paths, new_checkpoint, vae_state_dict, additional_replacements=[meta_path], config=config)
-=======
         assign_to_checkpoint(
             paths,
             new_checkpoint,
@@ -295,14 +284,10 @@
             additional_replacements=[meta_path],
             config=config,
         )
->>>>>>> df4fbe3f
 
     mid_attentions = [key for key in vae_state_dict if "encoder.mid.attn" in key]
     paths = renew_vae_attention_paths(mid_attentions)
     meta_path = {"old": "mid.attn_1", "new": "mid_block.attentions.0"}
-<<<<<<< HEAD
-    assign_to_checkpoint(paths, new_checkpoint, vae_state_dict, additional_replacements=[meta_path], config=config)
-=======
     assign_to_checkpoint(
         paths,
         new_checkpoint,
@@ -310,7 +295,6 @@
         additional_replacements=[meta_path],
         config=config,
     )
->>>>>>> df4fbe3f
     conv_attn_to_linear(new_checkpoint)
 
     for i in range(num_up_blocks):
@@ -329,9 +313,6 @@
 
         paths = renew_vae_resnet_paths(resnets)
         meta_path = {"old": f"up.{block_id}.block", "new": f"up_blocks.{i}.resnets"}
-<<<<<<< HEAD
-        assign_to_checkpoint(paths, new_checkpoint, vae_state_dict, additional_replacements=[meta_path], config=config)
-=======
         assign_to_checkpoint(
             paths,
             new_checkpoint,
@@ -339,7 +320,6 @@
             additional_replacements=[meta_path],
             config=config,
         )
->>>>>>> df4fbe3f
 
     mid_resnets = [key for key in vae_state_dict if "decoder.mid.block" in key]
     num_mid_res_blocks = 2
@@ -348,9 +328,6 @@
 
         paths = renew_vae_resnet_paths(resnets)
         meta_path = {"old": f"mid.block_{i}", "new": f"mid_block.resnets.{i - 1}"}
-<<<<<<< HEAD
-        assign_to_checkpoint(paths, new_checkpoint, vae_state_dict, additional_replacements=[meta_path], config=config)
-=======
         assign_to_checkpoint(
             paths,
             new_checkpoint,
@@ -358,14 +335,10 @@
             additional_replacements=[meta_path],
             config=config,
         )
->>>>>>> df4fbe3f
 
     mid_attentions = [key for key in vae_state_dict if "decoder.mid.attn" in key]
     paths = renew_vae_attention_paths(mid_attentions)
     meta_path = {"old": "mid.attn_1", "new": "mid_block.attentions.0"}
-<<<<<<< HEAD
-    assign_to_checkpoint(paths, new_checkpoint, vae_state_dict, additional_replacements=[meta_path], config=config)
-=======
     assign_to_checkpoint(
         paths,
         new_checkpoint,
@@ -373,7 +346,6 @@
         additional_replacements=[meta_path],
         config=config,
     )
->>>>>>> df4fbe3f
     conv_attn_to_linear(new_checkpoint)
     return new_checkpoint
 
@@ -413,15 +385,11 @@
     parser = argparse.ArgumentParser()
 
     parser.add_argument(
-<<<<<<< HEAD
-        "--checkpoint_path", default=None, type=str, required=True, help="Path to the checkpoint to convert."
-=======
         "--checkpoint_path",
         default=None,
         type=str,
         required=True,
         help="Path to the checkpoint to convert.",
->>>>>>> df4fbe3f
     )
     parser.add_argument(
         "--original_config_file",
@@ -435,9 +403,6 @@
         type=str,
         help="Dtype of model weights.",
     )
-<<<<<<< HEAD
-    parser.add_argument("--dump_path", default=None, type=str, required=True, help="Path to the output model.")
-=======
     parser.add_argument(
         "--dump_path",
         default=None,
@@ -445,7 +410,6 @@
         required=True,
         help="Path to the output model.",
     )
->>>>>>> df4fbe3f
 
     args = parser.parse_args()
 
