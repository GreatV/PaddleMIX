# Copyright (c) 2023 PaddlePaddle Authors. All Rights Reserved.
#
# Licensed under the Apache License, Version 2.0 (the "License");
# you may not use this file except in compliance with the License.
# You may obtain a copy of the License at
#
#     http://www.apache.org/licenses/LICENSE-2.0
#
# Unless required by applicable law or agreed to in writing, software
# distributed under the License is distributed on an "AS IS" BASIS,
# WITHOUT WARRANTIES OR CONDITIONS OF ANY KIND, either express or implied.
# See the License for the specific language governing permissions and
# limitations under the License.

import math

import cv2
import numpy as np
import paddle

"""
M-LSD
Copyright 2021-present NAVER Corp.
Apache License v2.0
"""


def normal_(tensor, mean=0.0, std=1.0):
    """
    Modified tensor inspace using normal_
    Args:
        tensor (paddle.Tensor): paddle Tensor
        mean (float|int): mean value.
        std (float|int): std value.
    Return:
        tensor
    """
    return _no_grad_normal_(tensor, mean, std)


def zeros_(tensor):
    """
    Modified tensor inspace using zeros_
    Args:
        tensor (paddle.Tensor): paddle Tensor
    Return:
        tensor
    """
    return _no_grad_fill_(tensor, 0)


def kaiming_normal_(tensor, a=0, mode="fan_in", nonlinearity="leaky_relu", reverse=False):
    """
    Modified tensor inspace using kaiming_normal_
    Args:
        tensor (paddle.Tensor): paddle Tensor
        mode (str): ['fan_in', 'fan_out'], 'fin_in' defalut
        nonlinearity (str): nonlinearity method name
        reverse (bool):  reverse (bool: False): tensor data format order, False by default as [fout, fin, ...].
    Return:
        tensor
    """
    fan = _calculate_correct_fan(tensor, mode, reverse)
    gain = _calculate_gain(nonlinearity, a)
    std = gain / math.sqrt(fan)
    return _no_grad_normal_(tensor, 0, std)


def _no_grad_fill_(tensor, value=0.0):
    with paddle.no_grad():
        tensor.set_value(paddle.full_like(tensor, value, dtype=tensor.dtype))
    return tensor


def _no_grad_normal_(tensor, mean=0.0, std=1.0):
    with paddle.no_grad():
        tensor.set_value(paddle.normal(mean=mean, std=std, shape=tensor.shape))
    return tensor


def _calculate_gain(nonlinearity, param=None):
<<<<<<< HEAD
    linear_fns = ["linear", "conv1d", "conv2d", "conv3d", "conv_transpose1d", "conv_transpose2d", "conv_transpose3d"]
=======
    linear_fns = [
        "linear",
        "conv1d",
        "conv2d",
        "conv3d",
        "conv_transpose1d",
        "conv_transpose2d",
        "conv_transpose3d",
    ]
>>>>>>> df4fbe3f
    if nonlinearity in linear_fns or nonlinearity == "sigmoid":
        return 1
    elif nonlinearity == "tanh":
        return 5.0 / 3
    elif nonlinearity == "relu":
        return math.sqrt(2.0)
    elif nonlinearity == "leaky_relu":
        if param is None:
            negative_slope = 0.01
        elif not isinstance(param, bool) and isinstance(param, int) or isinstance(param, float):
            # True/False are instances of int, hence check above
            negative_slope = param
        else:
            raise ValueError("negative_slope {} not a valid number".format(param))
        return math.sqrt(2.0 / (1 + negative_slope**2))
    elif nonlinearity == "selu":
        return 3.0 / 4
    else:
        raise ValueError("Unsupported nonlinearity {}".format(nonlinearity))


# reference: https://pytorch.org/docs/stable/_modules/torch/nn/init.html
def _calculate_correct_fan(tensor, mode, reverse=False):
    mode = mode.lower()
    valid_modes = ["fan_in", "fan_out"]
    if mode not in valid_modes:
        raise ValueError("Mode {} not supported, please use one of {}".format(mode, valid_modes))

    fan_in, fan_out = _calculate_fan_in_and_fan_out(tensor, reverse)

    return fan_in if mode == "fan_in" else fan_out


def _calculate_fan_in_and_fan_out(tensor, reverse=False):
    """
    Calculate (fan_in, _fan_out) for tensor
    Args:
        tensor (Tensor): paddle.Tensor
        reverse (bool: False): tensor data format order, False by default as [fout, fin, ...]. e.g. : conv.weight [cout, cin, kh, kw] is False; linear.weight [cin, cout] is True
    Return:
        Tuple[fan_in, fan_out]
    """
    if tensor.ndim < 2:
        raise ValueError("Fan in and fan out can not be computed for tensor with fewer than 2 dimensions")

    if reverse:
        num_input_fmaps, num_output_fmaps = tensor.shape[0], tensor.shape[1]
    else:
        num_input_fmaps, num_output_fmaps = tensor.shape[1], tensor.shape[0]

    receptive_field_size = 1
    if tensor.ndim > 2:
        receptive_field_size = np.prod(tensor.shape[2:])

    fan_in = num_input_fmaps * receptive_field_size
    fan_out = num_output_fmaps * receptive_field_size

    return fan_in, fan_out


def deccode_output_score_and_ptss(tpMap, topk_n=200, ksize=5):
    """
    tpMap:
    center: tpMap[1, 0, :, :]
    displacement: tpMap[1, 1:5, :, :]
    """
    b, c, h, w = tpMap.shape
    assert b == 1, "only support bsize==1"
    displacement = tpMap[:, 1:5, :, :][0]
    center = tpMap[:, (0), :, :]
    heat = paddle.nn.functional.sigmoid(x=center).unsqueeze(0)
    hmax = paddle.nn.functional.max_pool2d(
        kernel_size=(ksize, ksize), stride=1, padding=(ksize - 1) // 2, x=heat
    ).squeeze(0)
    keep = (hmax == heat).astype(dtype="float32")
    heat = heat * keep
    heat = heat.reshape([-1])
    scores, indices = paddle.topk(x=heat, k=topk_n, axis=-1, largest=True)
    w_t = paddle.to_tensor(w)
    yy = paddle.floor_divide(x=indices, y=w_t).unsqueeze(axis=-1)
    xx = paddle.mod(indices, w_t).unsqueeze(axis=-1)
    ptss = paddle.concat(x=(yy, xx), axis=-1)
    ptss = ptss.detach().cpu().numpy()
    scores = scores.detach().cpu().numpy()
    displacement = displacement.detach().cpu().numpy()
    displacement = displacement.transpose((1, 2, 0))
    return ptss, scores, displacement


def pred_lines(image, model, input_shape=[512, 512], score_thr=0.1, dist_thr=20.0):
    h, w, _ = image.shape
    h_ratio, w_ratio = [h / input_shape[0], w / input_shape[1]]
    resized_image = np.concatenate(
        [
            cv2.resize(image, (input_shape[1], input_shape[0]), interpolation=cv2.INTER_AREA),
            np.ones([input_shape[0], input_shape[1], 1]),
        ],
        axis=-1,
    )
    resized_image = resized_image.transpose((2, 0, 1))
    batch_image = np.expand_dims(resized_image, axis=0).astype("float32")
    batch_image = batch_image / 127.5 - 1.0
    batch_image = paddle.to_tensor(data=batch_image).astype(dtype="float32")
    outputs = model(batch_image)
    pts, pts_score, vmap = deccode_output_score_and_ptss(outputs, 200, 3)
    start = vmap[:, :, :2]
    end = vmap[:, :, 2:]
    dist_map = np.sqrt(np.sum((start - end) ** 2, axis=-1))
    segments_list = []
    for center, score in zip(pts, pts_score):
        y, x = center
        distance = dist_map[y, x]
        if score > score_thr and distance > dist_thr:
            disp_x_start, disp_y_start, disp_x_end, disp_y_end = vmap[(y), (x), :]
            x_start = x + disp_x_start
            y_start = y + disp_y_start
            x_end = x + disp_x_end
            y_end = y + disp_y_end
            segments_list.append([x_start, y_start, x_end, y_end])
    lines = 2 * np.array(segments_list)
    lines[:, (0)] = lines[:, (0)] * w_ratio
    lines[:, (1)] = lines[:, (1)] * h_ratio
    lines[:, (2)] = lines[:, (2)] * w_ratio
    lines[:, (3)] = lines[:, (3)] * h_ratio
    return lines<|MERGE_RESOLUTION|>--- conflicted
+++ resolved
@@ -79,9 +79,6 @@
 
 
 def _calculate_gain(nonlinearity, param=None):
-<<<<<<< HEAD
-    linear_fns = ["linear", "conv1d", "conv2d", "conv3d", "conv_transpose1d", "conv_transpose2d", "conv_transpose3d"]
-=======
     linear_fns = [
         "linear",
         "conv1d",
@@ -91,7 +88,6 @@
         "conv_transpose2d",
         "conv_transpose3d",
     ]
->>>>>>> df4fbe3f
     if nonlinearity in linear_fns or nonlinearity == "sigmoid":
         return 1
     elif nonlinearity == "tanh":
