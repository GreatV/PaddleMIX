--- conflicted
+++ resolved
@@ -25,9 +25,6 @@
 
 
 class MidasInference:
-<<<<<<< HEAD
-    def __init__(self, model_dir, model_name="dpt_hybrid", batchsize=8, device="GPU", run_mode="paddle"):
-=======
     def __init__(
         self,
         model_dir,
@@ -36,7 +33,6 @@
         device="GPU",
         run_mode="paddle",
     ):
->>>>>>> df4fbe3f
         checkmodel(model_dir, model_name)
         model_file = os.path.join(model_dir, model_name, model_name + ".pdmodel")
         params_file = os.path.join(model_dir, model_name, model_name + ".pdiparams")
