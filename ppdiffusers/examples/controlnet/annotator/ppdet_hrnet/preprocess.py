# Copyright (c) 2020 PaddlePaddle Authors. All Rights Reserved.
#
# Licensed under the Apache License, Version 2.0 (the "License");
# you may not use this file except in compliance with the License.
# You may obtain a copy of the License at
#
#     http://www.apache.org/licenses/LICENSE-2.0
#
# Unless required by applicable law or agreed to in writing, software
# distributed under the License is distributed on an "AS IS" BASIS,
# WITHOUT WARRANTIES OR CONDITIONS OF ANY KIND, either express or implied.
# See the License for the specific language governing permissions and
# limitations under the License.

import cv2
import numpy as np
from PIL import Image

from .keypoint_preprocess import get_affine_transform


def decode_image(im_file, im_info):
    """read rgb image
    Args:
        im_file (str|np.ndarray): input can be image path or np.ndarray
        im_info (dict): info of image
    Returns:
        im (np.ndarray):  processed image (np.ndarray)
        im_info (dict): info of processed image
    """
    if isinstance(im_file, str):
        with open(im_file, "rb") as f:
            im_read = f.read()
        data = np.frombuffer(im_read, dtype="uint8")
        im = cv2.imdecode(data, 1)  # BGR mode, but need RGB mode
        im = cv2.cvtColor(im, cv2.COLOR_BGR2RGB)
    else:
        im = im_file
    im_info["im_shape"] = np.array(im.shape[:2], dtype=np.float32)
    im_info["scale_factor"] = np.array([1.0, 1.0], dtype=np.float32)
    return im, im_info


class Resize_Mult32(object):
    """resize image by target_size and max_size
    Args:
        target_size (int): the target size of image
        keep_ratio (bool): whether keep_ratio or not, default true
        interp (int): method of resize
    """

    def __init__(self, limit_side_len, limit_type, interp=cv2.INTER_LINEAR):
        self.limit_side_len = limit_side_len
        self.limit_type = limit_type
        self.interp = interp

    def __call__(self, im, im_info):
        """
        Args:
            im (np.ndarray): image (np.ndarray)
            im_info (dict): info of image
        Returns:
            im (np.ndarray):  processed image (np.ndarray)
            im_info (dict): info of processed image
        """
        im_scale_y, im_scale_x = self.generate_scale(im)
        im = cv2.resize(im, None, None, fx=im_scale_x, fy=im_scale_y, interpolation=self.interp)
        im_info["im_shape"] = np.array(im.shape[:2]).astype("float32")
        im_info["scale_factor"] = np.array([im_scale_y, im_scale_x]).astype("float32")
        return im, im_info

    def generate_scale(self, img):
        """
        Args:
            img (np.ndarray): image (np.ndarray)
        Returns:
            im_scale_x: the resize ratio of X
            im_scale_y: the resize ratio of Y
        """
        limit_side_len = self.limit_side_len
        h, w, c = img.shape

        # limit the max side
        if self.limit_type == "max":
            if h > w:
                ratio = float(limit_side_len) / h
            else:
                ratio = float(limit_side_len) / w
        elif self.limit_type == "min":
            if h < w:
                ratio = float(limit_side_len) / h
            else:
                ratio = float(limit_side_len) / w
        elif self.limit_type == "resize_long":
            ratio = float(limit_side_len) / max(h, w)
        else:
            raise Exception("not support limit type, image ")
        resize_h = int(h * ratio)
        resize_w = int(w * ratio)

        resize_h = max(int(round(resize_h / 32) * 32), 32)
        resize_w = max(int(round(resize_w / 32) * 32), 32)

        im_scale_y = resize_h / float(h)
        im_scale_x = resize_w / float(w)
        return im_scale_y, im_scale_x


class Resize(object):
    """resize image by target_size and max_size
    Args:
        target_size (int): the target size of image
        keep_ratio (bool): whether keep_ratio or not, default true
        interp (int): method of resize
    """

    def __init__(self, target_size, keep_ratio=True, interp=cv2.INTER_LINEAR):
        if isinstance(target_size, int):
            target_size = [target_size, target_size]
        self.target_size = target_size
        self.keep_ratio = keep_ratio
        self.interp = interp

    def __call__(self, im, im_info):
        """
        Args:
            im (np.ndarray): image (np.ndarray)
            im_info (dict): info of image
        Returns:
            im (np.ndarray):  processed image (np.ndarray)
            im_info (dict): info of processed image
        """
        assert len(self.target_size) == 2
        assert self.target_size[0] > 0 and self.target_size[1] > 0
        im_scale_y, im_scale_x = self.generate_scale(im)
        im = cv2.resize(im, None, None, fx=im_scale_x, fy=im_scale_y, interpolation=self.interp)
        im_info["im_shape"] = np.array(im.shape[:2]).astype("float32")
        im_info["scale_factor"] = np.array([im_scale_y, im_scale_x]).astype("float32")
        return im, im_info

    def generate_scale(self, im):
        """
        Args:
            im (np.ndarray): image (np.ndarray)
        Returns:
            im_scale_x: the resize ratio of X
            im_scale_y: the resize ratio of Y
        """
        origin_shape = im.shape[:2]
        if self.keep_ratio:
            im_size_min = np.min(origin_shape)
            im_size_max = np.max(origin_shape)
            target_size_min = np.min(self.target_size)
            target_size_max = np.max(self.target_size)
            im_scale = float(target_size_min) / float(im_size_min)
            if np.round(im_scale * im_size_max) > target_size_max:
                im_scale = float(target_size_max) / float(im_size_max)
            im_scale_x = im_scale
            im_scale_y = im_scale
        else:
            resize_h, resize_w = self.target_size
            im_scale_y = resize_h / float(origin_shape[0])
            im_scale_x = resize_w / float(origin_shape[1])
        return im_scale_y, im_scale_x


class ShortSizeScale(object):
    """
    Scale images by short size.
    Args:
        short_size(float | int): Short size of an image will be scaled to the short_size.
        fixed_ratio(bool): Set whether to zoom according to a fixed ratio. default: True
        do_round(bool): Whether to round up when calculating the zoom ratio. default: False
        backend(str): Choose pillow or cv2 as the graphics processing backend. default: 'pillow'
    """

<<<<<<< HEAD
    def __init__(self, short_size, fixed_ratio=True, keep_ratio=None, do_round=False, backend="pillow"):
=======
    def __init__(
        self,
        short_size,
        fixed_ratio=True,
        keep_ratio=None,
        do_round=False,
        backend="pillow",
    ):
>>>>>>> df4fbe3f
        self.short_size = short_size
        assert (fixed_ratio and not keep_ratio) or (
            not fixed_ratio
        ), "fixed_ratio and keep_ratio cannot be true at the same time"
        self.fixed_ratio = fixed_ratio
        self.keep_ratio = keep_ratio
        self.do_round = do_round

<<<<<<< HEAD
        assert backend in ["pillow", "cv2"], "Scale's backend must be pillow or cv2, but get {backend}"
=======
        assert backend in [
            "pillow",
            "cv2",
        ], "Scale's backend must be pillow or cv2, but get {backend}"
>>>>>>> df4fbe3f

        self.backend = backend

    def __call__(self, img):
        """
        Performs resize operations.
        Args:
            img (PIL.Image): a PIL.Image.
        return:
            resized_img: a PIL.Image after scaling.
        """

        result_img = None

        if isinstance(img, np.ndarray):
            h, w, _ = img.shape
        elif isinstance(img, Image.Image):
            w, h = img.size
        else:
            raise NotImplementedError

        if w <= h:
            ow = self.short_size
            if self.fixed_ratio:  # default is True
                oh = int(self.short_size * 4.0 / 3.0)
            elif not self.keep_ratio:  # no
                oh = self.short_size
            else:
                scale_factor = self.short_size / w
                oh = int(h * float(scale_factor) + 0.5) if self.do_round else int(h * self.short_size / w)
                ow = int(w * float(scale_factor) + 0.5) if self.do_round else int(w * self.short_size / h)
        else:
            oh = self.short_size
            if self.fixed_ratio:
                ow = int(self.short_size * 4.0 / 3.0)
            elif not self.keep_ratio:  # no
                ow = self.short_size
            else:
                scale_factor = self.short_size / h
                oh = int(h * float(scale_factor) + 0.5) if self.do_round else int(h * self.short_size / w)
                ow = int(w * float(scale_factor) + 0.5) if self.do_round else int(w * self.short_size / h)

        if type(img) == np.ndarray:
            img = Image.fromarray(img, mode="RGB")

        if self.backend == "pillow":
            result_img = img.resize((ow, oh), Image.BILINEAR)
        elif self.backend == "cv2" and (self.keep_ratio is not None):
            result_img = cv2.resize(img, (ow, oh), interpolation=cv2.INTER_LINEAR)
        else:
            result_img = Image.fromarray(cv2.resize(np.asarray(img), (ow, oh), interpolation=cv2.INTER_LINEAR))

        return result_img


class NormalizeImage(object):
    """normalize image
    Args:
        mean (list): im - mean
        std (list): im / std
        is_scale (bool): whether need im / 255
        norm_type (str): type in ['mean_std', 'none']
    """

    def __init__(self, mean, std, is_scale=True, norm_type="mean_std"):
        self.mean = mean
        self.std = std
        self.is_scale = is_scale
        self.norm_type = norm_type

    def __call__(self, im, im_info):
        """
        Args:
            im (np.ndarray): image (np.ndarray)
            im_info (dict): info of image
        Returns:
            im (np.ndarray):  processed image (np.ndarray)
            im_info (dict): info of processed image
        """
        im = im.astype(np.float32, copy=False)
        if self.is_scale:
            scale = 1.0 / 255.0
            im *= scale

        if self.norm_type == "mean_std":
            mean = np.array(self.mean)[np.newaxis, np.newaxis, :]
            std = np.array(self.std)[np.newaxis, np.newaxis, :]
            im -= mean
            im /= std
        return im, im_info


class Permute(object):
    """permute image
    Args:
        to_bgr (bool): whether convert RGB to BGR
        channel_first (bool): whether convert HWC to CHW
    """

    def __init__(
        self,
    ):
        super(Permute, self).__init__()

    def __call__(self, im, im_info):
        """
        Args:
            im (np.ndarray): image (np.ndarray)
            im_info (dict): info of image
        Returns:
            im (np.ndarray):  processed image (np.ndarray)
            im_info (dict): info of processed image
        """
        im = im.transpose((2, 0, 1)).copy()
        return im, im_info


class PadStride(object):
    """padding image for model with FPN, instead PadBatch(pad_to_stride) in original config
    Args:
        stride (bool): model with FPN need image shape % stride == 0
    """

    def __init__(self, stride=0):
        self.coarsest_stride = stride

    def __call__(self, im, im_info):
        """
        Args:
            im (np.ndarray): image (np.ndarray)
            im_info (dict): info of image
        Returns:
            im (np.ndarray):  processed image (np.ndarray)
            im_info (dict): info of processed image
        """
        coarsest_stride = self.coarsest_stride
        if coarsest_stride <= 0:
            return im, im_info
        im_c, im_h, im_w = im.shape
        pad_h = int(np.ceil(float(im_h) / coarsest_stride) * coarsest_stride)
        pad_w = int(np.ceil(float(im_w) / coarsest_stride) * coarsest_stride)
        padding_im = np.zeros((im_c, pad_h, pad_w), dtype=np.float32)
        padding_im[:, :im_h, :im_w] = im
        return padding_im, im_info


class LetterBoxResize(object):
    def __init__(self, target_size):
        """
        Resize image to target size, convert normalized xywh to pixel xyxy
        format ([x_center, y_center, width, height] -> [x0, y0, x1, y1]).
        Args:
            target_size (int|list): image target size.
        """
        super(LetterBoxResize, self).__init__()
        if isinstance(target_size, int):
            target_size = [target_size, target_size]
        self.target_size = target_size

    def letterbox(self, img, height, width, color=(127.5, 127.5, 127.5)):
        # letterbox: resize a rectangular image to a padded rectangular
        shape = img.shape[:2]  # [height, width]
        ratio_h = float(height) / shape[0]
        ratio_w = float(width) / shape[1]
        ratio = min(ratio_h, ratio_w)
<<<<<<< HEAD
        new_shape = (round(shape[1] * ratio), round(shape[0] * ratio))  # [width, height]
=======
        new_shape = (
            round(shape[1] * ratio),
            round(shape[0] * ratio),
        )  # [width, height]
>>>>>>> df4fbe3f
        padw = (width - new_shape[0]) / 2
        padh = (height - new_shape[1]) / 2
        top, bottom = round(padh - 0.1), round(padh + 0.1)
        left, right = round(padw - 0.1), round(padw + 0.1)

        img = cv2.resize(img, new_shape, interpolation=cv2.INTER_AREA)  # resized, no border
        img = cv2.copyMakeBorder(img, top, bottom, left, right, cv2.BORDER_CONSTANT, value=color)  # padded rectangular
        return img, ratio, padw, padh

    def __call__(self, im, im_info):
        """
        Args:
            im (np.ndarray): image (np.ndarray)
            im_info (dict): info of image
        Returns:
            im (np.ndarray):  processed image (np.ndarray)
            im_info (dict): info of processed image
        """
        assert len(self.target_size) == 2
        assert self.target_size[0] > 0 and self.target_size[1] > 0
        height, width = self.target_size
        h, w = im.shape[:2]
        im, ratio, padw, padh = self.letterbox(im, height=height, width=width)

        new_shape = [round(h * ratio), round(w * ratio)]
        im_info["im_shape"] = np.array(new_shape, dtype=np.float32)
        im_info["scale_factor"] = np.array([ratio, ratio], dtype=np.float32)
        return im, im_info


class Pad(object):
    def __init__(self, size, fill_value=[114.0, 114.0, 114.0]):
        """
        Pad image to a specified size.
        Args:
            size (list[int]): image target size
            fill_value (list[float]): rgb value of pad area, default (114.0, 114.0, 114.0)
        """
        super(Pad, self).__init__()
        if isinstance(size, int):
            size = [size, size]
        self.size = size
        self.fill_value = fill_value

    def __call__(self, im, im_info):
        im_h, im_w = im.shape[:2]
        h, w = self.size
        if h == im_h and w == im_w:
            im = im.astype(np.float32)
            return im, im_info

        canvas = np.ones((h, w, 3), dtype=np.float32)
        canvas *= np.array(self.fill_value, dtype=np.float32)
        canvas[0:im_h, 0:im_w, :] = im.astype(np.float32)
        im = canvas
        return im, im_info


class WarpAffine(object):
    """Warp affine the image"""

<<<<<<< HEAD
    def __init__(self, keep_res=False, pad=31, input_h=512, input_w=512, scale=0.4, shift=0.1, down_ratio=4):
=======
    def __init__(
        self,
        keep_res=False,
        pad=31,
        input_h=512,
        input_w=512,
        scale=0.4,
        shift=0.1,
        down_ratio=4,
    ):
>>>>>>> df4fbe3f
        self.keep_res = keep_res
        self.pad = pad
        self.input_h = input_h
        self.input_w = input_w
        self.scale = scale
        self.shift = shift
        self.down_ratio = down_ratio

    def __call__(self, im, im_info):
        """
        Args:
            im (np.ndarray): image (np.ndarray)
            im_info (dict): info of image
        Returns:
            im (np.ndarray):  processed image (np.ndarray)
            im_info (dict): info of processed image
        """
        img = cv2.cvtColor(im, cv2.COLOR_RGB2BGR)

        h, w = img.shape[:2]

        if self.keep_res:
            # True in detection eval/infer
            input_h = (h | self.pad) + 1
            input_w = (w | self.pad) + 1
            s = np.array([input_w, input_h], dtype=np.float32)
            c = np.array([w // 2, h // 2], dtype=np.float32)

        else:
            # False in centertrack eval_mot/eval_mot
            s = max(h, w) * 1.0
            input_h, input_w = self.input_h, self.input_w
            c = np.array([w / 2.0, h / 2.0], dtype=np.float32)

        trans_input = get_affine_transform(c, s, 0, [input_w, input_h])
        img = cv2.resize(img, (w, h))
        inp = cv2.warpAffine(img, trans_input, (input_w, input_h), flags=cv2.INTER_LINEAR)

        if not self.keep_res:
            out_h = input_h // self.down_ratio
            out_w = input_w // self.down_ratio
            trans_output = get_affine_transform(c, s, 0, [out_w, out_h])

            im_info.update(
                {
                    "center": c,
                    "scale": s,
                    "out_height": out_h,
                    "out_width": out_w,
                    "inp_height": input_h,
                    "inp_width": input_w,
                    "trans_input": trans_input,
                    "trans_output": trans_output,
                }
            )
        return inp, im_info


def preprocess(im, preprocess_ops):
    # process image by preprocess_ops
    im_info = {
        "scale_factor": np.array([1.0, 1.0], dtype=np.float32),
        "im_shape": None,
    }
    im, im_info = decode_image(im, im_info)
    for operator in preprocess_ops:
        im, im_info = operator(im, im_info)
    return im, im_info<|MERGE_RESOLUTION|>--- conflicted
+++ resolved
@@ -174,9 +174,6 @@
         backend(str): Choose pillow or cv2 as the graphics processing backend. default: 'pillow'
     """
 
-<<<<<<< HEAD
-    def __init__(self, short_size, fixed_ratio=True, keep_ratio=None, do_round=False, backend="pillow"):
-=======
     def __init__(
         self,
         short_size,
@@ -185,7 +182,6 @@
         do_round=False,
         backend="pillow",
     ):
->>>>>>> df4fbe3f
         self.short_size = short_size
         assert (fixed_ratio and not keep_ratio) or (
             not fixed_ratio
@@ -194,14 +190,10 @@
         self.keep_ratio = keep_ratio
         self.do_round = do_round
 
-<<<<<<< HEAD
-        assert backend in ["pillow", "cv2"], "Scale's backend must be pillow or cv2, but get {backend}"
-=======
         assert backend in [
             "pillow",
             "cv2",
         ], "Scale's backend must be pillow or cv2, but get {backend}"
->>>>>>> df4fbe3f
 
         self.backend = backend
 
@@ -367,14 +359,10 @@
         ratio_h = float(height) / shape[0]
         ratio_w = float(width) / shape[1]
         ratio = min(ratio_h, ratio_w)
-<<<<<<< HEAD
-        new_shape = (round(shape[1] * ratio), round(shape[0] * ratio))  # [width, height]
-=======
         new_shape = (
             round(shape[1] * ratio),
             round(shape[0] * ratio),
         )  # [width, height]
->>>>>>> df4fbe3f
         padw = (width - new_shape[0]) / 2
         padh = (height - new_shape[1]) / 2
         top, bottom = round(padh - 0.1), round(padh + 0.1)
@@ -436,9 +424,6 @@
 class WarpAffine(object):
     """Warp affine the image"""
 
-<<<<<<< HEAD
-    def __init__(self, keep_res=False, pad=31, input_h=512, input_w=512, scale=0.4, shift=0.1, down_ratio=4):
-=======
     def __init__(
         self,
         keep_res=False,
@@ -449,7 +434,6 @@
         shift=0.1,
         down_ratio=4,
     ):
->>>>>>> df4fbe3f
         self.keep_res = keep_res
         self.pad = pad
         self.input_h = input_h
