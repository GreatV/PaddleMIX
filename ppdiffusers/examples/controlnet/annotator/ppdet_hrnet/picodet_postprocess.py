# Copyright (c) 2021 PaddlePaddle Authors. All Rights Reserved.
#
# Licensed under the Apache License, Version 2.0 (the "License");
# you may not use this file except in compliance with the License.
# You may obtain a copy of the License at
#
#     http://www.apache.org/licenses/LICENSE-2.0
#
# Unless required by applicable law or agreed to in writing, software
# distributed under the License is distributed on an "AS IS" BASIS,
# WITHOUT WARRANTIES OR CONDITIONS OF ANY KIND, either express or implied.
# See the License for the specific language governing permissions and
# limitations under the License.

import numpy as np
from scipy.special import softmax


def hard_nms(box_scores, iou_threshold, top_k=-1, candidate_size=200):
    """
    Args:
        box_scores (N, 5): boxes in corner-form and probabilities.
        iou_threshold: intersection over union threshold.
        top_k: keep top_k results. If k <= 0, keep all the results.
        candidate_size: only consider the candidates with the highest scores.
    Returns:
         picked: a list of indexes of the kept boxes
    """
    scores = box_scores[:, -1]
    boxes = box_scores[:, :-1]
    picked = []
    indexes = np.argsort(scores)
    indexes = indexes[-candidate_size:]
    while len(indexes) > 0:
        current = indexes[-1]
        picked.append(current)
        if 0 < top_k == len(picked) or len(indexes) == 1:
            break
        current_box = boxes[current, :]
        indexes = indexes[:-1]
        rest_boxes = boxes[indexes, :]
        iou = iou_of(
            rest_boxes,
            np.expand_dims(current_box, axis=0),
        )
        indexes = indexes[iou <= iou_threshold]

    return box_scores[picked, :]


def iou_of(boxes0, boxes1, eps=1e-5):
    """Return intersection-over-union (Jaccard index) of boxes.
    Args:
        boxes0 (N, 4): ground truth boxes.
        boxes1 (N or 1, 4): predicted boxes.
        eps: a small number to avoid 0 as denominator.
    Returns:
        iou (N): IoU values.
    """
    overlap_left_top = np.maximum(boxes0[..., :2], boxes1[..., :2])
    overlap_right_bottom = np.minimum(boxes0[..., 2:], boxes1[..., 2:])

    overlap_area = area_of(overlap_left_top, overlap_right_bottom)
    area0 = area_of(boxes0[..., :2], boxes0[..., 2:])
    area1 = area_of(boxes1[..., :2], boxes1[..., 2:])
    return overlap_area / (area0 + area1 - overlap_area + eps)


def area_of(left_top, right_bottom):
    """Compute the areas of rectangles given two corners.
    Args:
        left_top (N, 2): left top corner.
        right_bottom (N, 2): right bottom corner.
    Returns:
        area (N): return the area.
    """
    hw = np.clip(right_bottom - left_top, 0.0, None)
    return hw[..., 0] * hw[..., 1]


class PicoDetPostProcess(object):
    """
    Args:
        input_shape (int): network input image size
        ori_shape (int): ori image shape of before padding
        scale_factor (float): scale factor of ori image
        enable_mkldnn (bool): whether to open MKLDNN
    """

    def __init__(
        self,
        input_shape,
        ori_shape,
        scale_factor,
        strides=[8, 16, 32, 64],
        score_threshold=0.4,
        nms_threshold=0.5,
        nms_top_k=1000,
        keep_top_k=100,
    ):
        self.ori_shape = ori_shape
        self.input_shape = input_shape
        self.scale_factor = scale_factor
        self.strides = strides
        self.score_threshold = score_threshold
        self.nms_threshold = nms_threshold
        self.nms_top_k = nms_top_k
        self.keep_top_k = keep_top_k

    def warp_boxes(self, boxes, ori_shape):
        """Apply transform to boxes"""
        width, height = ori_shape[1], ori_shape[0]
        n = len(boxes)
        if n:
            # warp points
            xy = np.ones((n * 4, 3))
            xy[:, :2] = boxes[:, [0, 1, 2, 3, 0, 3, 2, 1]].reshape(n * 4, 2)  # x1y1, x2y2, x1y2, x2y1
            # xy = xy @ M.T  # transform
            xy = (xy[:, :2] / xy[:, 2:3]).reshape(n, 8)  # rescale
            # create new boxes
            x = xy[:, [0, 2, 4, 6]]
            y = xy[:, [1, 3, 5, 7]]
            xy = np.concatenate((x.min(1), y.min(1), x.max(1), y.max(1))).reshape(4, n).T
            # clip boxes
            xy[:, [0, 2]] = xy[:, [0, 2]].clip(0, width)
            xy[:, [1, 3]] = xy[:, [1, 3]].clip(0, height)
            return xy.astype(np.float32)
        else:
            return boxes

    def __call__(self, scores, raw_boxes):
        batch_size = raw_boxes[0].shape[0]
        reg_max = int(raw_boxes[0].shape[-1] / 4 - 1)
        out_boxes_num = []
        out_boxes_list = []
        for batch_id in range(batch_size):
            # generate centers
            decode_boxes = []
            select_scores = []
            for stride, box_distribute, score in zip(self.strides, raw_boxes, scores):
                box_distribute = box_distribute[batch_id]
                score = score[batch_id]
                # centers
                fm_h = self.input_shape[0] / stride
                fm_w = self.input_shape[1] / stride
                h_range = np.arange(fm_h)
                w_range = np.arange(fm_w)
                ww, hh = np.meshgrid(w_range, h_range)
                ct_row = (hh.flatten() + 0.5) * stride
                ct_col = (ww.flatten() + 0.5) * stride
                center = np.stack((ct_col, ct_row, ct_col, ct_row), axis=1)

                # box distribution to distance
                reg_range = np.arange(reg_max + 1)
                box_distance = box_distribute.reshape((-1, reg_max + 1))
                box_distance = softmax(box_distance, axis=1)
                box_distance = box_distance * np.expand_dims(reg_range, axis=0)
                box_distance = np.sum(box_distance, axis=1).reshape((-1, 4))
                box_distance = box_distance * stride

                # top K candidate
                topk_idx = np.argsort(score.max(axis=1))[::-1]
                topk_idx = topk_idx[: self.nms_top_k]
                center = center[topk_idx]
                score = score[topk_idx]
                box_distance = box_distance[topk_idx]

                # decode box
                decode_box = center + [-1, -1, 1, 1] * box_distance

                select_scores.append(score)
                decode_boxes.append(decode_box)

            # nms
            bboxes = np.concatenate(decode_boxes, axis=0)
            confidences = np.concatenate(select_scores, axis=0)
            picked_box_probs = []
            picked_labels = []
            for class_index in range(0, confidences.shape[1]):
                probs = confidences[:, class_index]
                mask = probs > self.score_threshold
                probs = probs[mask]
                if probs.shape[0] == 0:
                    continue
                subset_boxes = bboxes[mask, :]
                box_probs = np.concatenate([subset_boxes, probs.reshape(-1, 1)], axis=1)
                box_probs = hard_nms(
                    box_probs,
                    iou_threshold=self.nms_threshold,
                    top_k=self.keep_top_k,
                )
                picked_box_probs.append(box_probs)
                picked_labels.extend([class_index] * box_probs.shape[0])

            if len(picked_box_probs) == 0:
                out_boxes_list.append(np.empty((0, 4)))
                out_boxes_num.append(0)

            else:
                picked_box_probs = np.concatenate(picked_box_probs)

                # resize output boxes
                picked_box_probs[:, :4] = self.warp_boxes(picked_box_probs[:, :4], self.ori_shape[batch_id])
<<<<<<< HEAD
                im_scale = np.concatenate([self.scale_factor[batch_id][::-1], self.scale_factor[batch_id][::-1]])
=======
                im_scale = np.concatenate(
                    [
                        self.scale_factor[batch_id][::-1],
                        self.scale_factor[batch_id][::-1],
                    ]
                )
>>>>>>> df4fbe3f
                picked_box_probs[:, :4] /= im_scale
                # clas score box
                out_boxes_list.append(
                    np.concatenate(
                        [
                            np.expand_dims(np.array(picked_labels), axis=-1),
                            np.expand_dims(picked_box_probs[:, 4], axis=-1),
                            picked_box_probs[:, :4],
                        ],
                        axis=1,
                    )
                )
                out_boxes_num.append(len(picked_labels))

        out_boxes_list = np.concatenate(out_boxes_list, axis=0)
        out_boxes_num = np.asarray(out_boxes_num).astype(np.int32)
        return out_boxes_list, out_boxes_num<|MERGE_RESOLUTION|>--- conflicted
+++ resolved
@@ -201,16 +201,12 @@
 
                 # resize output boxes
                 picked_box_probs[:, :4] = self.warp_boxes(picked_box_probs[:, :4], self.ori_shape[batch_id])
-<<<<<<< HEAD
-                im_scale = np.concatenate([self.scale_factor[batch_id][::-1], self.scale_factor[batch_id][::-1]])
-=======
                 im_scale = np.concatenate(
                     [
                         self.scale_factor[batch_id][::-1],
                         self.scale_factor[batch_id][::-1],
                     ]
                 )
->>>>>>> df4fbe3f
                 picked_box_probs[:, :4] /= im_scale
                 # clas score box
                 out_boxes_list.append(
