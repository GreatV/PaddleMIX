# Copyright (c) 2022 PaddlePaddle Authors. All Rights Reserved.
#
# Licensed under the Apache License, Version 2.0 (the "License");
# you may not use this file except in compliance with the License.
# You may obtain a copy of the License at
#
#     http://www.apache.org/licenses/LICENSE-2.0
#
# Unless required by applicable law or agreed to in writing, software
# distributed under the License is distributed on an "AS IS" BASIS,
# WITHOUT WARRANTIES OR CONDITIONS OF ANY KIND, either express or implied.
# See the License for the specific language governing permissions and
# limitations under the License.
import contextlib
import inspect
import json
import os

import paddle
import paddle.nn as nn
import paddle.nn.functional as F
from paddlenlp.transformers import AutoTokenizer, CLIPTextModel
from paddlenlp.utils.log import logger

from ppdiffusers import (
    AutoencoderKL,
    ControlNetModel,
    DDIMScheduler,
    DDPMScheduler,
    LDMBertModel,
    UNet2DConditionModel,
    is_ppxformers_available,
)
from ppdiffusers.initializer import reset_initialized_parameter
from ppdiffusers.models.ema import LitEma
from ppdiffusers.training_utils import freeze_params


def read_json(file):
    with open(file, "r", encoding="utf-8") as f:
        data = json.load(f)
    return data


class ControlNet(nn.Layer):
    def __init__(self, model_args):
        super().__init__()
        # init tokenizer
        tokenizer_name_or_path = (
            model_args.tokenizer_name
            if model_args.pretrained_model_name_or_path is None
            else os.path.join(model_args.pretrained_model_name_or_path, "tokenizer")
        )
        self.tokenizer = AutoTokenizer.from_pretrained(
            tokenizer_name_or_path, model_max_length=model_args.model_max_length
        )

        vae_name = "vqvae" if model_args.is_ldmbert else "vae"
        # init vae
        vae_name_or_path = (
            model_args.vae_name_or_path
            if model_args.pretrained_model_name_or_path is None
            else os.path.join(model_args.pretrained_model_name_or_path, vae_name)
        )

        self.vae = AutoencoderKL.from_pretrained(vae_name_or_path)
        freeze_params(self.vae.parameters())
        logger.info("Freeze vae parameters!")

        if model_args.is_ldmbert:
            text_encoder_name_or_path = (
                model_args.text_encoder_name_or_path
                if model_args.pretrained_model_name_or_path is None
                else os.path.join(model_args.pretrained_model_name_or_path, "bert")
            )
            # init text_encoder
            self.text_encoder = LDMBertModel.from_pretrained(text_encoder_name_or_path)
        else:
            text_encoder_name_or_path = (
                model_args.text_encoder_name_or_path
                if model_args.pretrained_model_name_or_path is None
                else os.path.join(model_args.pretrained_model_name_or_path, "text_encoder")
            )
            self.text_encoder = CLIPTextModel.from_pretrained(text_encoder_name_or_path)

        freeze_params(self.text_encoder.parameters())
        logger.info("Freeze text_encoder parameters!")

        unet_name_or_path = (
            model_args.unet_name_or_path
            if model_args.pretrained_model_name_or_path is None
            else os.path.join(model_args.pretrained_model_name_or_path, "unet")
        )

        self.unet = UNet2DConditionModel.from_pretrained(unet_name_or_path)

        freeze_params(self.unet.parameters())
        logger.info("Freeze unet parameters!")

        self.controlnet = ControlNetModel.from_unet(self.unet, load_weights_from_unet=True)

        if not model_args.use_paddle_conv_init:
            # use torch conv2d init
            reset_initialized_parameter(self.controlnet.controlnet_cond_embedding.conv_in)
            reset_initialized_parameter(self.controlnet.controlnet_cond_embedding.blocks)

        self.noise_scheduler = DDPMScheduler(
<<<<<<< HEAD
            beta_start=0.00085, beta_end=0.012, beta_schedule="scaled_linear", num_train_timesteps=1000
=======
            beta_start=0.00085,
            beta_end=0.012,
            beta_schedule="scaled_linear",
            num_train_timesteps=1000,
>>>>>>> df4fbe3f
        )
        self.eval_scheduler = DDIMScheduler(
            beta_start=0.00085,
            beta_end=0.012,
            beta_schedule="scaled_linear",
            clip_sample=False,
            set_alpha_to_one=False,
            steps_offset=1,
        )
        self.eval_scheduler.set_timesteps(model_args.num_inference_steps)
        self.use_ema = model_args.use_ema
        if self.use_ema:
            self.model_ema = LitEma(self.controlnet)
        self.control_scales = [1.0] * 13
        self.only_mid_control = model_args.only_mid_control

        if model_args.enable_xformers_memory_efficient_attention and is_ppxformers_available():
            try:
                self.unet.enable_xformers_memory_efficient_attention()
                self.controlnet.enable_xformers_memory_efficient_attention()
            except Exception as e:
                logger.warn(
                    "Could not enable memory efficient attention. Make sure develop paddlepaddle is installed"
                    f" correctly and a GPU is available: {e}"
                )

    @contextlib.contextmanager
    def ema_scope(self, context=None):
        if self.use_ema:
            self.model_ema.store(self.controlnet.parameters())
            self.model_ema.copy_to(self.controlnet)
            if context is not None:
                print(f"{context}: Switched to EMA weights")
        try:
            yield None
        finally:
            if self.use_ema:
                self.model_ema.restore(self.controlnet.parameters())
                if context is not None:
                    print(f"{context}: Restored training weights")

    def on_train_batch_end(self):
        if self.use_ema:
            self.model_ema(self.controlnet)

    def forward(self, input_ids=None, pixel_values=None, controlnet_cond=None, **kwargs):
        self.train()
        with paddle.amp.auto_cast(enable=False):
            with paddle.no_grad():
                self.vae.eval()
                self.text_encoder.eval()
                latents = self.vae.encode(pixel_values).latent_dist.sample()
                latents = latents * 0.18215
                noise = paddle.randn(latents.shape)
                timesteps = paddle.randint(0, self.noise_scheduler.num_train_timesteps, (latents.shape[0],)).astype(
                    "int64"
                )
                noisy_latents = self.noise_scheduler.add_noise(latents, noise, timesteps)
                encoder_hidden_states = self.text_encoder(input_ids)[0]
        # control
        down_block_res_samples, mid_block_res_sample = self.controlnet(
            noisy_latents,
            timestep=timesteps,
            encoder_hidden_states=encoder_hidden_states,
            controlnet_cond=controlnet_cond,
            conditioning_scale=self.control_scales,
            return_dict=False,
        )

        # predict the noise residual
        noise_pred = self.unet(
            noisy_latents,
            timestep=timesteps,
            encoder_hidden_states=encoder_hidden_states,
            down_block_additional_residuals=down_block_res_samples,
            mid_block_additional_residual=mid_block_res_sample,
        ).sample
        loss = F.mse_loss(noise_pred, noise, reduction="mean")
        return loss

    @paddle.no_grad()
    def decode_image(self, pixel_values=None, **kwargs):
        self.eval()
        if pixel_values.shape[0] > 8:
            pixel_values = pixel_values[:8]
        latents = self.vae.encode(pixel_values).latent_dist.sample()
        image = self.vae.decode(latents).sample
        image = (image / 2 + 0.5).clip(0, 1).transpose([0, 2, 3, 1])
        image = (image * 255.0).cast("float32").numpy().round()
        return image

    @paddle.no_grad()
    def decode_control_image(self, controlnet_cond=None, **kwargs):
        return (255 * controlnet_cond.transpose([0, 2, 3, 1])).cast("float32").numpy().round()

    @paddle.no_grad()
    def log_image(
<<<<<<< HEAD
        self, input_ids=None, controlnet_cond=None, height=512, width=512, eta=0.0, guidance_scale=7.5, **kwargs
=======
        self,
        input_ids=None,
        controlnet_cond=None,
        height=512,
        width=512,
        eta=0.0,
        guidance_scale=7.5,
        **kwargs,
>>>>>>> df4fbe3f
    ):
        self.eval()
        with self.ema_scope():
            if height % 8 != 0 or width % 8 != 0:
                raise ValueError(f"`height` and `width` have to be divisible by 8 but are {height} and {width}.")
            # only log 8 image
            if input_ids.shape[0] > 4:
                input_ids = input_ids[:4]

            text_embeddings = self.text_encoder(input_ids)[0]
            do_classifier_free_guidance = guidance_scale > 1.0
            if do_classifier_free_guidance:
                batch_size, max_length = input_ids.shape
                uncond_input = self.tokenizer(
                    [""] * batch_size,
                    padding="max_length",
                    truncation=True,
                    max_length=max_length,
                    return_tensors="pd",
                )
                uncond_embeddings = self.text_encoder(uncond_input.input_ids)[0]
                text_embeddings = paddle.concat([uncond_embeddings, text_embeddings], axis=0)

            latents = paddle.randn((input_ids.shape[0], self.unet.in_channels, height // 8, width // 8))
            # ddim donot use this
            latents = latents * self.eval_scheduler.init_noise_sigma

            accepts_eta = "eta" in set(inspect.signature(self.eval_scheduler.step).parameters.keys())
            extra_step_kwargs = {}
            if accepts_eta:
                extra_step_kwargs["eta"] = eta

            controlnet_cond_input = (
                paddle.concat([controlnet_cond] * 2) if do_classifier_free_guidance else controlnet_cond
            )

            for t in self.eval_scheduler.timesteps:
                # expand the latents if we are doing classifier free guidance
                latent_model_input = paddle.concat([latents] * 2) if do_classifier_free_guidance else latents

                # ddim donot use this
                latent_model_input = self.eval_scheduler.scale_model_input(latent_model_input, t)

                # ControlNet predict the noise residual
                down_block_res_samples, mid_block_res_sample = self.controlnet(
                    latent_model_input,
                    t,
                    encoder_hidden_states=text_embeddings,
                    controlnet_cond=controlnet_cond_input,
                    conditioning_scale=self.control_scales,
                    return_dict=False,
                )

                # predict the noise residual
                noise_pred = self.unet(
                    latent_model_input,
                    t,
                    encoder_hidden_states=text_embeddings,
                    down_block_additional_residuals=down_block_res_samples,
                    mid_block_additional_residual=mid_block_res_sample,
                ).sample

                # perform guidance
                if do_classifier_free_guidance:
                    noise_pred_uncond, noise_pred_text = noise_pred.chunk(2)
                    noise_pred = noise_pred_uncond + guidance_scale * (noise_pred_text - noise_pred_uncond)

                # compute the previous noisy sample x_t -> x_t-1
                latents = self.eval_scheduler.step(noise_pred, t, latents, **extra_step_kwargs).prev_sample

            latents = 1 / 0.18215 * latents
            image = self.vae.decode(latents).sample
            image = (image / 2 + 0.5).clip(0, 1).transpose([0, 2, 3, 1]) * 255.0

        return image.cast("float32").numpy().round()

    def set_recompute(self, value=False):
        def fn(layer):
            if hasattr(layer, "gradient_checkpointing"):
                layer.gradient_checkpointing = value
                print("Set", layer.__class__, "recompute", layer.gradient_checkpointing)

        self.controlnet.apply(fn)<|MERGE_RESOLUTION|>--- conflicted
+++ resolved
@@ -105,14 +105,10 @@
             reset_initialized_parameter(self.controlnet.controlnet_cond_embedding.blocks)
 
         self.noise_scheduler = DDPMScheduler(
-<<<<<<< HEAD
-            beta_start=0.00085, beta_end=0.012, beta_schedule="scaled_linear", num_train_timesteps=1000
-=======
             beta_start=0.00085,
             beta_end=0.012,
             beta_schedule="scaled_linear",
             num_train_timesteps=1000,
->>>>>>> df4fbe3f
         )
         self.eval_scheduler = DDIMScheduler(
             beta_start=0.00085,
@@ -210,9 +206,6 @@
 
     @paddle.no_grad()
     def log_image(
-<<<<<<< HEAD
-        self, input_ids=None, controlnet_cond=None, height=512, width=512, eta=0.0, guidance_scale=7.5, **kwargs
-=======
         self,
         input_ids=None,
         controlnet_cond=None,
@@ -221,7 +214,6 @@
         eta=0.0,
         guidance_scale=7.5,
         **kwargs,
->>>>>>> df4fbe3f
     ):
         self.eval()
         with self.ema_scope():
