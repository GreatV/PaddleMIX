--- conflicted
+++ resolved
@@ -177,16 +177,12 @@
         action="store_true",
         help="Flag to add prior preservation loss.",
     )
-<<<<<<< HEAD
-    parser.add_argument("--prior_loss_weight", type=float, default=1.0, help="The weight of prior preservation loss.")
-=======
     parser.add_argument(
         "--prior_loss_weight",
         type=float,
         default=1.0,
         help="The weight of prior preservation loss.",
     )
->>>>>>> df4fbe3f
     parser.add_argument(
         "--num_class_images",
         type=int,
@@ -250,12 +246,6 @@
         help="Whether to train the text encoder. If set, the text encoder should be float32 precision.",
     )
     parser.add_argument(
-<<<<<<< HEAD
-        "--train_batch_size", type=int, default=4, help="Batch size (per device) for the training dataloader."
-    )
-    parser.add_argument(
-        "--sample_batch_size", type=int, default=4, help="Batch size (per device) for sampling images."
-=======
         "--train_batch_size",
         type=int,
         default=4,
@@ -266,7 +256,6 @@
         type=int,
         default=4,
         help="Batch size (per device) for sampling images.",
->>>>>>> df4fbe3f
     )
     parser.add_argument("--num_train_epochs", type=int, default=1)
     parser.add_argument(
@@ -308,14 +297,10 @@
         ),
     )
     parser.add_argument(
-<<<<<<< HEAD
-        "--lr_warmup_steps", type=int, default=500, help="Number of steps for the warmup in the lr scheduler."
-=======
         "--lr_warmup_steps",
         type=int,
         default=500,
         help="Number of steps for the warmup in the lr scheduler.",
->>>>>>> df4fbe3f
     )
     parser.add_argument(
         "--lr_num_cycles",
@@ -323,16 +308,12 @@
         default=1,
         help="Number of hard resets of the lr in cosine_with_restarts scheduler.",
     )
-<<<<<<< HEAD
-    parser.add_argument("--lr_power", type=float, default=1.0, help="Power factor of the polynomial scheduler.")
-=======
     parser.add_argument(
         "--lr_power",
         type=float,
         default=1.0,
         help="Power factor of the polynomial scheduler.",
     )
->>>>>>> df4fbe3f
     parser.add_argument(
         "--dataloader_num_workers",
         type=int,
@@ -341,15 +322,6 @@
             "Number of subprocesses to use for data loading. 0 means that the data will be loaded in the main process."
         ),
     )
-<<<<<<< HEAD
-    parser.add_argument("--adam_beta1", type=float, default=0.9, help="The beta1 parameter for the Adam optimizer.")
-    parser.add_argument("--adam_beta2", type=float, default=0.999, help="The beta2 parameter for the Adam optimizer.")
-    parser.add_argument("--adam_weight_decay", type=float, default=1e-2, help="Weight decay to use.")
-    parser.add_argument("--adam_epsilon", type=float, default=1e-08, help="Epsilon value for the Adam optimizer")
-    parser.add_argument("--max_grad_norm", default=1.0, type=float, help="Max gradient norm.")
-    parser.add_argument("--push_to_hub", action="store_true", help="Whether or not to push the model to the Hub.")
-    parser.add_argument("--hub_token", type=str, default=None, help="The token to use to push to the Model Hub.")
-=======
     parser.add_argument(
         "--adam_beta1",
         type=float,
@@ -381,7 +353,6 @@
         default=None,
         help="The token to use to push to the Model Hub.",
     )
->>>>>>> df4fbe3f
     parser.add_argument(
         "--hub_model_id",
         type=str,
@@ -411,13 +382,9 @@
         help=("Save a checkpoint of the training state every X updates."),
     )
     parser.add_argument(
-<<<<<<< HEAD
-        "--enable_xformers_memory_efficient_attention", action="store_true", help="Whether or not to use xformers."
-=======
         "--enable_xformers_memory_efficient_attention",
         action="store_true",
         help="Whether or not to use xformers.",
->>>>>>> df4fbe3f
     )
     parser.add_argument("--noise_offset", type=float, default=1.0, help="The scale of noise offset.")
 
@@ -592,13 +559,9 @@
 
         if cur_class_images < args.num_class_images:
             pipeline = DiffusionPipeline.from_pretrained(
-<<<<<<< HEAD
-                args.pretrained_model_name_or_path, safety_checker=None, requires_safety_checker=False
-=======
                 args.pretrained_model_name_or_path,
                 safety_checker=None,
                 requires_safety_checker=False,
->>>>>>> df4fbe3f
             )
             if args.enable_xformers_memory_efficient_attention and is_ppxformers_available():
                 try:
@@ -620,12 +583,6 @@
                 else BatchSampler(sample_dataset, batch_size=args.sample_batch_size, shuffle=False)
             )
             sample_dataloader = DataLoader(
-<<<<<<< HEAD
-                sample_dataset, batch_sampler=batch_sampler, num_workers=args.dataloader_num_workers
-            )
-
-            for example in tqdm(sample_dataloader, desc="Generating class images", disable=not is_main_process):
-=======
                 sample_dataset,
                 batch_sampler=batch_sampler,
                 num_workers=args.dataloader_num_workers,
@@ -636,7 +593,6 @@
                 desc="Generating class images",
                 disable=not is_main_process,
             ):
->>>>>>> df4fbe3f
                 images = pipeline(example["prompt"]).images
 
                 for i, image in enumerate(images):
@@ -736,14 +692,10 @@
         pixel_values = paddle.stack(pixel_values).astype("float32")
 
         input_ids = tokenizer.pad(
-<<<<<<< HEAD
-            {"input_ids": input_ids}, padding="max_length", max_length=tokenizer.model_max_length, return_tensors="pd"
-=======
             {"input_ids": input_ids},
             padding="max_length",
             max_length=tokenizer.model_max_length,
             return_tensors="pd",
->>>>>>> df4fbe3f
         ).input_ids
 
         return {
@@ -757,14 +709,10 @@
         else BatchSampler(train_dataset, batch_size=args.train_batch_size, shuffle=True)
     )
     train_dataloader = DataLoader(
-<<<<<<< HEAD
-        train_dataset, batch_sampler=train_sampler, collate_fn=collate_fn, num_workers=args.dataloader_num_workers
-=======
         train_dataset,
         batch_sampler=train_sampler,
         collate_fn=collate_fn,
         num_workers=args.dataloader_num_workers,
->>>>>>> df4fbe3f
     )
 
     # Scheduler and math around the number of training steps.
@@ -854,16 +802,12 @@
                 )
             batch_size = latents.shape[0]
             # Sample a random timestep for each image
-<<<<<<< HEAD
-            timesteps = paddle.randint(0, noise_scheduler.config.num_train_timesteps, (batch_size,), dtype="int64")
-=======
             timesteps = paddle.randint(
                 0,
                 noise_scheduler.config.num_train_timesteps,
                 (batch_size,),
                 dtype="int64",
             )
->>>>>>> df4fbe3f
 
             # Add noise to the latents according to the noise magnitude at each timestep
             # (this is the forward diffusion process)
