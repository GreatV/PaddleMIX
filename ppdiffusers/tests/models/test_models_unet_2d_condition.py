--- conflicted
+++ resolved
@@ -21,6 +21,7 @@
 import paddle
 import paddle.nn as nn
 from parameterized import parameterized
+from pytest import mark
 
 from ppdiffusers import UNet2DConditionModel
 from ppdiffusers.models.attention_processor import (
@@ -36,10 +37,13 @@
     slow,
 )
 from ppdiffusers.utils.import_utils import is_ppxformers_available
-
-from .test_modeling_common import ModelTesterMixin
+from ppdiffusers.utils.testing_utils import enable_full_determinism
+
+from .test_modeling_common import ModelTesterMixin, UNetTesterMixin
 
 logger = logging.get_logger(__name__)
+
+enable_full_determinism()
 
 
 def create_lora_layers(model, mock_weights: bool = True):
@@ -117,8 +121,9 @@
     return custom_diffusion_attn_procs
 
 
-class UNet2DConditionModelTests(ModelTesterMixin, unittest.TestCase):
+class UNet2DConditionModelTests(ModelTesterMixin, UNetTesterMixin, unittest.TestCase):
     model_class = UNet2DConditionModel
+    main_input_name = "sample"
 
     @property
     def dummy_input(self):
@@ -350,8 +355,6 @@
         assert processor.is_run
         assert processor.number == 123
 
-<<<<<<< HEAD
-=======
     @parameterized.expand([["bool"], ["int64"], ["float32"]])
     def test_model_xattn_mask(self, mask_dtype):
         init_dict, inputs_dict = self.prepare_init_args_and_inputs_for_common()
@@ -363,26 +366,20 @@
             assert full_cond_out is not None
             keepall_mask = paddle.ones(shape=cond.shape[:-1], dtype=mask_dtype)
             full_cond_keepallmask_out = model(**{**inputs_dict, "encoder_attention_mask": keepall_mask}).sample
-        
+
             assert full_cond_keepallmask_out.allclose(
-                y=full_cond_out,
-                rtol=1e-3,
-                atol=1e-5
+                y=full_cond_out, rtol=1e-3, atol=1e-5
             ).item(), "a 'keep all' mask should give the same result as no mask"
             trunc_cond = cond[:, :-1, :]
             trunc_cond_out = model(**{**inputs_dict, "encoder_hidden_states": trunc_cond}).sample
             assert not trunc_cond_out.allclose(
-                y=full_cond_out,
-                rtol=1e-3,
-                atol=1e-5
+                y=full_cond_out, rtol=1e-3, atol=1e-5
             ).item(), "discarding the last token from our cond should change the result"
             batch, tokens, _ = cond.shape
             mask_last = (paddle.arange(end=tokens) < tokens - 1).expand(shape=[batch, -1]).cast(mask_dtype)
             masked_cond_out = model(**{**inputs_dict, "encoder_attention_mask": mask_last}).sample
             assert masked_cond_out.allclose(
-                y=trunc_cond_out,
-                rtol=1e-3,
-                atol=1e-5
+                y=trunc_cond_out, rtol=1e-3, atol=1e-5
             ).item(), "masking the last token from our cond should be equivalent to truncating that token out of the condition"
 
     @mark.skip(
@@ -400,19 +397,14 @@
             keeplast_mask = (paddle.arange(end=tokens) == tokens - 1).expand(shape=[batch, -1]).cast("bool")
             keeplast_out = model(**{**inputs_dict, "encoder_attention_mask": keeplast_mask}).sample
             assert not keeplast_out.allclose(
-                y=full_cond_out,
-                rtol=1e-3,
-                atol=1e-5
+                y=full_cond_out, rtol=1e-3, atol=1e-5
             ).item(), "a 'keep last token' mask should change the result"
             trunc_mask = paddle.zeros(shape=[batch, tokens - 1], dtype="bool")
             trunc_mask_out = model(**{**inputs_dict, "encoder_attention_mask": trunc_mask}).sample
             assert trunc_mask_out.allclose(
-                y=keeplast_out,
-                rtol=1e-3,
-                atol=1e-5
+                y=keeplast_out, rtol=1e-3, atol=1e-5
             ).item(), "a mask with fewer tokens than condition, will be padded with 'keep' tokens. a 'discard-all' mask missing the final token is thus equivalent to a 'keep last' mask."
 
->>>>>>> 9d78f2c8
     def test_lora_processors(self):
         init_dict, inputs_dict = self.prepare_init_args_and_inputs_for_common()
         init_dict["attention_head_dim"] = 8, 16
@@ -426,9 +418,9 @@
             sample2 = model(**inputs_dict, cross_attention_kwargs={"scale": 0.0}).sample
             sample3 = model(**inputs_dict, cross_attention_kwargs={"scale": 0.5}).sample
             sample4 = model(**inputs_dict, cross_attention_kwargs={"scale": 0.5}).sample
-        assert (sample1 - sample2).abs().max() < 0.0001
-        assert (sample3 - sample4).abs().max() < 0.0001
-        assert (sample2 - sample3).abs().max() > 0.0001
+        assert (sample1 - sample2).abs().max() < 3e-3
+        assert (sample3 - sample4).abs().max() < 3e-3
+        assert (sample2 - sample3).abs().max() > 3e-3
 
     def test_lora_save_load(self):
         init_dict, inputs_dict = self.prepare_init_args_and_inputs_for_common()
@@ -494,19 +486,6 @@
     #     paddle.seed(0)
     #     model = self.model_class(**init_dict)
 
-<<<<<<< HEAD
-        lora_attn_procs = create_lora_layers(model, mock_weights=False)
-        model.set_attn_processor(lora_attn_procs)
-        # Saving as torch, properly reloads with directly filename
-        with tempfile.TemporaryDirectory() as tmpdirname:
-            model.save_attn_procs(tmpdirname, to_diffusers=True)
-            self.assertTrue(os.path.isfile(os.path.join(tmpdirname, "pytorch_lora_weights.bin")))
-            paddle.seed(0)
-            new_model = self.model_class(**init_dict)
-            new_model.load_attn_procs(
-                tmpdirname, weight_name="pytorch_lora_weights.bin", from_diffusers=True, use_safetensors=False
-            )
-=======
     #     lora_attn_procs = create_lora_layers(model, mock_weights=False)
     #     model.set_attn_processor(lora_attn_procs)
     #     # Saving as paddle, properly reloads with directly filename
@@ -518,7 +497,6 @@
     #         new_model.load_attn_procs(
     #             tmpdirname, weight_name="pytorch_lora_weights.bin", from_diffusers=True, use_safetensors=False
     #         )
->>>>>>> 9d78f2c8
 
     def test_lora_save_torch_force_load_safetensors_error(self):
         pass
@@ -538,7 +516,7 @@
         with paddle.no_grad():
             new_sample = model(**inputs_dict).sample
         assert (sample - new_sample).abs().max() < 0.0001
-        assert (sample - old_sample).abs().max() < 0.0001
+        assert (sample - old_sample).abs().max() < 3e-3
 
     @unittest.skipIf(
         not is_ppxformers_available(),
@@ -582,7 +560,7 @@
         with paddle.no_grad():
             sample2 = model(**inputs_dict).sample
 
-        assert (sample1 - sample2).abs().max() < 1e-4
+        assert (sample1 - sample2).abs().max() < 3e-3
 
     def test_custom_diffusion_save_load(self):
         # enable deterministic behavior for gradient checkpointing
@@ -617,7 +595,7 @@
         assert (sample - new_sample).abs().max() < 1e-4
 
         # custom diffusion and no custom diffusion should be the same
-        assert (sample - old_sample).abs().max() < 1e-4
+        assert (sample - old_sample).abs().max() < 3e-3
 
     @unittest.skipIf(
         not is_ppxformers_available(),
@@ -647,8 +625,6 @@
         assert (sample - on_sample).abs().max() < 1e-4
         assert (sample - off_sample).abs().max() < 1e-4
 
-<<<<<<< HEAD
-=======
     def test_pickle(self):
         # enable deterministic behavior for gradient checkpointing
         init_dict, inputs_dict = self.prepare_init_args_and_inputs_for_common()
@@ -659,7 +635,6 @@
         sample_copy = paddle.clone(sample)
         assert (sample - sample_copy).abs().max() < 0.0001
 
->>>>>>> 9d78f2c8
 
 @slow
 class UNet2DConditionModelIntegrationTests(unittest.TestCase):
