# Copyright (c) 2023 PaddlePaddle Authors. All Rights Reserved.
# Copyright 2023 The HuggingFace Team. All rights reserved.
#
# Licensed under the Apache License, Version 2.0 (the "License");
# you may not use this file except in compliance with the License.
# You may obtain a copy of the License at
#
#     http://www.apache.org/licenses/LICENSE-2.0
#
# Unless required by applicable law or agreed to in writing, software
# distributed under the License is distributed on an "AS IS" BASIS,
# WITHOUT WARRANTIES OR CONDITIONS OF ANY KIND, either express or implied.
# See the License for the specific language governing permissions and
# limitations under the License.

import unittest

import numpy as np
import paddle
import paddle.nn

<<<<<<< HEAD
from ppdiffusers.models.attention import (
    GEGLU,
    AdaLayerNorm,
    ApproximateGELU,
)
=======
from ppdiffusers.models.attention import GEGLU, AdaLayerNorm, ApproximateGELU
>>>>>>> 785b14b2
from ppdiffusers.models.embeddings import get_timestep_embedding
from ppdiffusers.models.lora import LoRACompatibleLinear
from ppdiffusers.models.resnet import Downsample2D, ResnetBlock2D, Upsample2D
from ppdiffusers.models.transformer_2d import Transformer2DModel


class EmbeddingsTests(unittest.TestCase):
    def test_timestep_embeddings(self):
        embedding_dim = 256
        timesteps = paddle.arange(start=16)
        t1 = get_timestep_embedding(timesteps, embedding_dim)
        assert (t1[0, : embedding_dim // 2] - 0).abs().sum() < 1e-05
        assert (t1[0, embedding_dim // 2 :] - 1).abs().sum() < 1e-05
        assert (t1[:, -1] - 1).abs().sum() < 1e-05
        grad_mean = np.abs(np.gradient(t1, axis=-1)).mean(axis=1)
        prev_grad = 0.0
        for grad in grad_mean:
            assert grad > prev_grad
            prev_grad = grad

    def test_timestep_defaults(self):
        embedding_dim = 16
        timesteps = paddle.arange(start=10)
        t1 = get_timestep_embedding(timesteps, embedding_dim)
        t2 = get_timestep_embedding(
            timesteps, embedding_dim, flip_sin_to_cos=False, downscale_freq_shift=1, max_period=10000
        )
        assert paddle.allclose(t1.cpu(), t2.cpu(), atol=0.01)

    def test_timestep_flip_sin_cos(self):
        embedding_dim = 16
        timesteps = paddle.arange(start=10)
        t1 = get_timestep_embedding(timesteps, embedding_dim, flip_sin_to_cos=True)
        t1 = paddle.concat(x=[t1[:, embedding_dim // 2 :], t1[:, : embedding_dim // 2]], axis=-1)
        t2 = get_timestep_embedding(timesteps, embedding_dim, flip_sin_to_cos=False)
        assert paddle.allclose(t1.cpu(), t2.cpu(), atol=0.01)

    def test_timestep_downscale_freq_shift(self):
        embedding_dim = 16
        timesteps = paddle.arange(start=10)
        t1 = get_timestep_embedding(timesteps, embedding_dim, downscale_freq_shift=0)
        t2 = get_timestep_embedding(timesteps, embedding_dim, downscale_freq_shift=1)
        cosine_half = (t1 - t2)[:, embedding_dim // 2 :]
        assert (np.abs((cosine_half <= 0).numpy()) - 1).sum() < 1e-05

    def test_sinoid_embeddings_hardcoded(self):
        embedding_dim = 64
        timesteps = paddle.arange(start=128)
        t1 = get_timestep_embedding(timesteps, embedding_dim, downscale_freq_shift=1, flip_sin_to_cos=False)
        t2 = get_timestep_embedding(timesteps, embedding_dim, downscale_freq_shift=0, flip_sin_to_cos=True)
        t3 = get_timestep_embedding(timesteps, embedding_dim, scale=1000)
        assert paddle.allclose(
            t1[23:26, 47:50].flatten().cpu(),
            paddle.to_tensor([0.9646, 0.9804, 0.9892, 0.9615, 0.9787, 0.9882, 0.9582, 0.9769, 0.9872]),
            atol=0.01,
        )
        assert paddle.allclose(
            t2[23:26, 47:50].flatten().cpu(),
            paddle.to_tensor([0.3019, 0.228, 0.1716, 0.3146, 0.2377, 0.179, 0.3272, 0.2474, 0.1864]),
            atol=0.01,
        )
        assert paddle.allclose(
            t3[23:26, 47:50].flatten().cpu(),
            paddle.to_tensor([-0.9801, -0.9464, -0.9349, -0.3952, 0.8887, -0.9709, 0.5299, -0.2853, -0.9927]),
            atol=0.01,
        )


class Upsample2DBlockTests(unittest.TestCase):
    def test_upsample_default(self):
        paddle.seed(0)
        sample = paddle.randn(shape=[1, 32, 32, 32])
        upsample = Upsample2D(channels=32, use_conv=False)
        with paddle.no_grad():
            upsampled = upsample(sample)
        assert tuple(upsampled.shape) == (1, 32, 64, 64)
        output_slice = upsampled[0, -1, -3:, -3:]
        expected_slice = paddle.to_tensor(
            [
                -1.50215650,
                -0.12905766,
                -0.12905766,
                -1.97015178,
                0.78776687,
                0.78776687,
                -1.97015178,
                0.78776687,
                0.78776687,
            ]
        )
        assert paddle.allclose(output_slice.flatten(), expected_slice, atol=0.01)

    def test_upsample_with_conv(self):
        paddle.seed(0)
        sample = paddle.randn(shape=[1, 32, 32, 32])
        upsample = Upsample2D(channels=32, use_conv=True)
        with paddle.no_grad():
            upsampled = upsample(sample)
        assert tuple(upsampled.shape) == (1, 32, 64, 64)
        output_slice = upsampled[0, -1, -3:, -3:]
        expected_slice = paddle.to_tensor(
            [
                0.4583871364593506,
                -0.8221798539161682,
                -0.8228907585144043,
                0.3325321078300476,
                -0.24422502517700195,
                1.344732642173767,
                0.5239212512969971,
                -0.4814918637275696,
                0.17928099632263184,
            ]
        )
        assert paddle.allclose(output_slice.flatten(), expected_slice, atol=0.01)

    def test_upsample_with_conv_out_dim(self):
        paddle.seed(0)
        sample = paddle.randn(shape=[1, 32, 32, 32])
        upsample = Upsample2D(channels=32, use_conv=True, out_channels=64)
        with paddle.no_grad():
            upsampled = upsample(sample)
        assert tuple(upsampled.shape) == (1, 64, 64, 64)
        output_slice = upsampled[0, -1, -3:, -3:]
        expected_slice = paddle.to_tensor(
            [
                0.9049283266067505,
                -1.6125869750976562,
                -1.0837469100952148,
                0.24520659446716309,
                -0.6669139266014099,
                0.5660533905029297,
                1.1056761741638184,
                2.1717309951782227,
                0.7197026610374451,
            ]
        )
        assert paddle.allclose(output_slice.flatten(), expected_slice, atol=0.01)

    def test_upsample_with_transpose(self):
        paddle.seed(0)
        sample = paddle.randn(shape=[1, 32, 32, 32])
        upsample = Upsample2D(channels=32, use_conv=False, use_conv_transpose=True)
        with paddle.no_grad():
            upsampled = upsample(sample)
        assert tuple(upsampled.shape) == (1, 32, 64, 64)
        output_slice = upsampled[0, -1, -3:, -3:]
        expected_slice = paddle.to_tensor(
            [
                -0.05951342731714249,
                0.26951998472213745,
                0.2600363492965698,
                1.12237548828125,
                -0.07744798064231873,
                0.006375734228640795,
                0.6678807735443115,
                0.44324278831481934,
                -0.10978640615940094,
            ]
        )
        assert paddle.allclose(output_slice.flatten(), expected_slice, atol=0.01)


class Downsample2DBlockTests(unittest.TestCase):
    def test_downsample_default(self):
        paddle.seed(0)
        sample = paddle.randn(shape=[1, 32, 64, 64])
        downsample = Downsample2D(channels=32, use_conv=False)
        with paddle.no_grad():
            downsampled = downsample(sample)
        assert tuple(downsampled.shape) == (1, 32, 32, 32)
        output_slice = downsampled[0, -1, -3:, -3:]
        expected_slice = paddle.to_tensor(
            [
                -0.24012964963912964,
                -0.034197285771369934,
                -1.0328047275543213,
                0.7861506938934326,
                -0.2086063176393509,
                -0.3999312222003937,
                0.25081655383110046,
                -0.23891538381576538,
                -1.4398303031921387,
            ]
        )
        max_diff = (output_slice.flatten() - expected_slice).abs().sum().item()
        assert max_diff <= 0.001

    def test_downsample_with_conv(self):
        paddle.seed(0)
        sample = paddle.randn(shape=[1, 32, 64, 64])
        downsample = Downsample2D(channels=32, use_conv=True)
        with paddle.no_grad():
            downsampled = downsample(sample)
        assert tuple(downsampled.shape) == (1, 32, 32, 32)
        output_slice = downsampled[0, -1, -3:, -3:]
        expected_slice = paddle.to_tensor(
            [
                -0.009430217556655407,
                0.8657761216163635,
                1.7985490560531616,
                -0.61894291639328,
                -2.5752196311950684,
                1.2352519035339355,
                0.6046919822692871,
                -1.6499173641204834,
                -1.5272349119186401,
            ]
        )
        assert paddle.allclose(output_slice.flatten(), expected_slice, atol=0.01)

    def test_downsample_with_conv_pad1(self):
        paddle.seed(0)
        sample = paddle.randn(shape=[1, 32, 64, 64])
        downsample = Downsample2D(channels=32, use_conv=True, padding=1)
        with paddle.no_grad():
            downsampled = downsample(sample)
        assert tuple(downsampled.shape) == (1, 32, 32, 32)
        output_slice = downsampled[0, -1, -3:, -3:]
        expected_slice = paddle.to_tensor(
            [
                -0.009430217556655407,
                0.8657761216163635,
                1.7985490560531616,
                -0.61894291639328,
                -2.5752196311950684,
                1.2352519035339355,
                0.6046919822692871,
                -1.6499173641204834,
                -1.5272349119186401,
            ]
        )
        assert paddle.allclose(output_slice.flatten(), expected_slice, atol=0.01)

    def test_downsample_with_conv_out_dim(self):
        paddle.seed(0)
        sample = paddle.randn(shape=[1, 32, 64, 64])
        downsample = Downsample2D(channels=32, use_conv=True, out_channels=16)
        with paddle.no_grad():
            downsampled = downsample(sample)
        assert tuple(downsampled.shape) == (1, 16, 32, 32)
        output_slice = downsampled[0, -1, -3:, -3:]
        expected_slice = paddle.to_tensor(
            [
                0.10819266736507416,
                0.43043053150177,
                -0.7322822213172913,
                -1.923148512840271,
                1.0195047855377197,
                0.48796477913856506,
                1.6765365600585938,
                -4.072991847991943,
                0.8763526082038879,
            ]
        )
        assert paddle.allclose(output_slice.flatten(), expected_slice, atol=0.01)


class ResnetBlock2DTests(unittest.TestCase):
    def test_resnet_default(self):
        paddle.seed(0)
        sample = paddle.randn(shape=[1, 32, 64, 64])
        temb = paddle.randn(shape=[1, 128])
        resnet_block = ResnetBlock2D(in_channels=32, temb_channels=128)
        with paddle.no_grad():
            output_tensor = resnet_block(sample, temb)
        assert tuple(output_tensor.shape) == (1, 32, 64, 64)
        output_slice = output_tensor[0, -1, -3:, -3:]
        expected_slice = paddle.to_tensor(
            [
                1.9816107749938965,
                1.4443503618240356,
                -1.0354782342910767,
                0.23985600471496582,
                -1.0868161916732788,
                -1.5830397605895996,
                -0.041037797927856445,
                -1.2574901580810547,
                -0.5504958629608154,
            ]
        )
        assert paddle.allclose(output_slice.flatten(), expected_slice, atol=0.01)

    def test_restnet_with_use_in_shortcut(self):
        paddle.seed(0)
        sample = paddle.randn(shape=[1, 32, 64, 64])
        temb = paddle.randn(shape=[1, 128])
        resnet_block = ResnetBlock2D(in_channels=32, temb_channels=128, use_in_shortcut=True)
        with paddle.no_grad():
            output_tensor = resnet_block(sample, temb)
        assert tuple(output_tensor.shape) == (1, 32, 64, 64)
        output_slice = output_tensor[0, -1, -3:, -3:]
        expected_slice = paddle.to_tensor(
            [
                -0.9861348867416382,
                -1.097771406173706,
                0.268703430891037,
                0.40997087955474854,
                -4.26219367980957,
                1.758486270904541,
                -0.8979732990264893,
                0.30774950981140137,
                3.2780206203460693,
            ]
        )
        assert paddle.allclose(output_slice.flatten(), expected_slice, atol=0.01)

    def test_resnet_up(self):
        paddle.seed(0)
        sample = paddle.randn(shape=[1, 32, 64, 64])
        temb = paddle.randn(shape=[1, 128])
        resnet_block = ResnetBlock2D(in_channels=32, temb_channels=128, up=True)
        with paddle.no_grad():
            output_tensor = resnet_block(sample, temb)
        assert tuple(output_tensor.shape) == (1, 32, 128, 128)
        output_slice = output_tensor[0, -1, -3:, -3:]
        expected_slice = paddle.to_tensor(
            [
                0.2874237298965454,
                -2.6432056427001953,
                -2.1900298595428467,
                -0.48899877071380615,
                -1.1637755632400513,
                -1.084446907043457,
                -1.1333439350128174,
                0.2726985812187195,
                -0.014697253704071045,
            ]
        )
        assert paddle.allclose(output_slice.flatten(), expected_slice, atol=0.01)

    def test_resnet_down(self):
        paddle.seed(0)
        sample = paddle.randn(shape=[1, 32, 64, 64])
        temb = paddle.randn(shape=[1, 128])
        resnet_block = ResnetBlock2D(in_channels=32, temb_channels=128, down=True)
        with paddle.no_grad():
            output_tensor = resnet_block(sample, temb)
        assert tuple(output_tensor.shape) == (1, 32, 32, 32)
        output_slice = output_tensor[0, -1, -3:, -3:]
        expected_slice = paddle.to_tensor(
            [
                1.54087495803833,
                0.26700693368911743,
                -0.540952742099762,
                2.7190208435058594,
                -0.09766747057437897,
                0.23407122492790222,
                0.47980907559394836,
                0.6348602771759033,
                -0.75424242019653322,
            ]
        )
        assert paddle.allclose(output_slice.flatten(), expected_slice, atol=0.01)

    def test_restnet_with_kernel_fir(self):
        paddle.seed(0)
        sample = paddle.randn(shape=[1, 32, 64, 64])
        temb = paddle.randn(shape=[1, 128])
        resnet_block = ResnetBlock2D(in_channels=32, temb_channels=128, kernel="fir", down=True)
        with paddle.no_grad():
            output_tensor = resnet_block(sample, temb)
        assert tuple(output_tensor.shape) == (1, 32, 32, 32)
        output_slice = output_tensor[0, -1, -3:, -3:]
        expected_slice = paddle.to_tensor(
            [
                0.9914248585700989,
                0.4773162007331848,
                -0.021942138671875,
                2.482321262359619,
                0.18839354813098907,
                0.1516135334968567,
                0.7221578359603882,
                0.3920581340789795,
                -0.24661940336227417,
            ]
        )
        assert paddle.allclose(output_slice.flatten(), expected_slice, atol=0.01)

    def test_restnet_with_kernel_sde_vp(self):
        paddle.seed(0)
        sample = paddle.randn(shape=[1, 32, 64, 64])
        temb = paddle.randn(shape=[1, 128])
        resnet_block = ResnetBlock2D(in_channels=32, temb_channels=128, kernel="sde_vp", down=True)
        with paddle.no_grad():
            output_tensor = resnet_block(sample, temb)
        assert tuple(output_tensor.shape) == (1, 32, 32, 32)
        output_slice = output_tensor[0, -1, -3:, -3:]
        expected_slice = paddle.to_tensor(
            [
                1.54087495803833,
                0.26700693368911743,
                -0.540952742099762,
                2.7190208435058594,
                -0.09766747057437897,
                0.23407122492790222,
                0.47980907559394836,
                0.6348602771759033,
                -0.7542424201965332,
            ]
        )
        assert paddle.allclose(output_slice.flatten(), expected_slice, atol=0.01)


class Transformer2DModelTests(unittest.TestCase):
    def test_spatial_transformer_default(self):
        paddle.seed(0)
        sample = paddle.randn(shape=[1, 32, 64, 64])
        spatial_transformer_block = Transformer2DModel(
            in_channels=32, num_attention_heads=1, attention_head_dim=32, dropout=0.0, cross_attention_dim=None
        )
        with paddle.no_grad():
            attention_scores = spatial_transformer_block(sample).sample
        assert attention_scores.shape == [1, 32, 64, 64]
        output_slice = attention_scores[0, -1, -3:, -3:]
        expected_slice = paddle.to_tensor(
            [
                2.6310853958129883,
                5.990478515625,
                0.5715246200561523,
                -2.5269505977630615,
                -2.853764057159424,
                -5.163403511047363,
                0.2880846858024597,
                -5.925153732299805,
                2.316770076751709,
            ]
        )
        assert paddle.allclose(output_slice.flatten(), expected_slice, atol=0.01)

    def test_spatial_transformer_cross_attention_dim(self):
        paddle.seed(0)
        sample = paddle.randn(shape=[1, 64, 64, 64])
        spatial_transformer_block = Transformer2DModel(
            in_channels=64, num_attention_heads=2, attention_head_dim=32, dropout=0.0, cross_attention_dim=64
        )
        with paddle.no_grad():
            context = paddle.randn(shape=[1, 4, 64])
            attention_scores = spatial_transformer_block(sample, context).sample
        assert attention_scores.shape == [1, 64, 64, 64]
        output_slice = attention_scores[0, -1, -3:, -3:]
        expected_slice = paddle.to_tensor(
            [
                -0.08756911754608154,
                -3.94197940826416,
                -0.25678586959838867,
                2.1481714248657227,
                2.327033042907715,
                0.29948690533638,
                1.3845969438552856,
                0.7825677394866943,
                1.4856826066970825,
            ]
        )
        assert paddle.allclose(output_slice.flatten(), expected_slice, atol=0.01)

    def test_spatial_transformer_timestep(self):
        paddle.seed(0)
        num_embeds_ada_norm = 5
        sample = paddle.randn(shape=[1, 64, 64, 64])
        spatial_transformer_block = Transformer2DModel(
            in_channels=64,
            num_attention_heads=2,
            attention_head_dim=32,
            dropout=0.0,
            cross_attention_dim=64,
            num_embeds_ada_norm=num_embeds_ada_norm,
        )
        with paddle.no_grad():
            timestep_1 = paddle.to_tensor(1, dtype="int64")
            timestep_2 = paddle.to_tensor(2, dtype="int64")
            attention_scores_1 = spatial_transformer_block(sample, timestep=timestep_1).sample
            attention_scores_2 = spatial_transformer_block(sample, timestep=timestep_2).sample
        assert tuple(attention_scores_1.shape) == (1, 64, 64, 64)
        assert tuple(attention_scores_2.shape) == (1, 64, 64, 64)
        output_slice_1 = attention_scores_1[0, -1, -3:, -3:]
        output_slice_2 = attention_scores_2[0, -1, -3:, -3:]
        expected_slice_1 = paddle.to_tensor(
            [
                -0.15322405099868774,
                -1.265586018562317,
                -5.424124717712402,
                -0.7333418130874634,
                -0.5904415249824524,
                0.9293081760406494,
                1.1033945083618164,
                -5.200987815856934,
                -0.7598087787628174,
            ]
        )
        expected_slice_2 = paddle.to_tensor(
            [
                0.12572699785232544,
                -1.0498149394989014,
                -5.207070350646973,
                -0.41757693886756897,
                -0.25374162197113037,
                1.152648687362671,
                1.422953724861145,
                -4.933906078338623,
                -0.564710259437561,
            ]
        )
        assert paddle.allclose(output_slice_1.flatten(), expected_slice_1, atol=0.01)
        assert paddle.allclose(output_slice_2.flatten(), expected_slice_2, atol=0.01)

    def test_spatial_transformer_dropout(self):
        paddle.seed(0)
        sample = paddle.randn(shape=[1, 32, 64, 64])
        spatial_transformer_block = Transformer2DModel(
            in_channels=32, num_attention_heads=2, attention_head_dim=16, dropout=0.3, cross_attention_dim=None
        ).eval()
        with paddle.no_grad():
            attention_scores = spatial_transformer_block(sample).sample
        assert attention_scores.shape == [1, 32, 64, 64]
        output_slice = attention_scores[0, -1, -3:, -3:]
        expected_slice = paddle.to_tensor(
            [
                2.535370349884033,
                6.2350993156433105,
                0.8244613409042358,
                -2.6684911251068115,
                -2.758057117462158,
                -5.176937103271484,
                0.3372979760169983,
                -5.837750434875488,
                2.3483340740203857,
            ]
        )
        assert paddle.allclose(output_slice.flatten(), expected_slice, atol=0.01)

    def test_spatial_transformer_discrete(self):
        paddle.seed(0)
        num_embed = 5
        sample = paddle.randint(0, num_embed, (1, 32))
        spatial_transformer_block = Transformer2DModel(
            num_attention_heads=1, attention_head_dim=32, num_vector_embeds=num_embed, sample_size=16
        ).eval()
        with paddle.no_grad():
            attention_scores = spatial_transformer_block(sample).sample
        assert attention_scores.shape == [1, num_embed - 1, 32]
        output_slice = attention_scores[0, -2:, -3:]
        expected_slice = paddle.to_tensor(
            [
                -0.14130862057209015,
                -0.14278407394886017,
                -0.498604953289032,
                -3.2408740520477295,
                -3.852043390274048,
                -2.099970579147339,
            ]
        )
        assert paddle.allclose(output_slice.flatten(), expected_slice, atol=0.01)

    def test_spatial_transformer_default_norm_layers(self):
        spatial_transformer_block = Transformer2DModel(num_attention_heads=1, attention_head_dim=32, in_channels=32)
        assert spatial_transformer_block.transformer_blocks[0].norm1.__class__ == paddle.nn.LayerNorm
        assert spatial_transformer_block.transformer_blocks[0].norm3.__class__ == paddle.nn.LayerNorm

    def test_spatial_transformer_ada_norm_layers(self):
        spatial_transformer_block = Transformer2DModel(
            num_attention_heads=1, attention_head_dim=32, in_channels=32, num_embeds_ada_norm=5
        )
        assert spatial_transformer_block.transformer_blocks[0].norm1.__class__ == AdaLayerNorm
        assert spatial_transformer_block.transformer_blocks[0].norm3.__class__ == paddle.nn.LayerNorm

    def test_spatial_transformer_default_ff_layers(self):
        spatial_transformer_block = Transformer2DModel(num_attention_heads=1, attention_head_dim=32, in_channels=32)
        assert spatial_transformer_block.transformer_blocks[0].ff.net[0].__class__ == GEGLU
        assert spatial_transformer_block.transformer_blocks[0].ff.net[1].__class__ == paddle.nn.Dropout
        assert spatial_transformer_block.transformer_blocks[0].ff.net[2].__class__ == LoRACompatibleLinear
        dim = 32
        inner_dim = 128
        assert spatial_transformer_block.transformer_blocks[0].ff.net[0].proj.weight.shape[0] == dim
        assert spatial_transformer_block.transformer_blocks[0].ff.net[0].proj.weight.shape[1] == inner_dim * 2
        assert spatial_transformer_block.transformer_blocks[0].ff.net[2].weight.shape[0] == inner_dim
        assert spatial_transformer_block.transformer_blocks[0].ff.net[2].weight.shape[1] == dim

    def test_spatial_transformer_geglu_approx_ff_layers(self):
        spatial_transformer_block = Transformer2DModel(
            num_attention_heads=1, attention_head_dim=32, in_channels=32, activation_fn="geglu-approximate"
        )
        assert spatial_transformer_block.transformer_blocks[0].ff.net[0].__class__ == ApproximateGELU
        assert spatial_transformer_block.transformer_blocks[0].ff.net[1].__class__ == paddle.nn.Dropout
        assert spatial_transformer_block.transformer_blocks[0].ff.net[2].__class__ == LoRACompatibleLinear
        dim = 32
        inner_dim = 128
        assert spatial_transformer_block.transformer_blocks[0].ff.net[0].proj.weight.shape[0] == dim
        assert spatial_transformer_block.transformer_blocks[0].ff.net[0].proj.weight.shape[1] == inner_dim
        assert spatial_transformer_block.transformer_blocks[0].ff.net[2].weight.shape[0] == inner_dim
        assert spatial_transformer_block.transformer_blocks[0].ff.net[2].weight.shape[1] == dim

    def test_spatial_transformer_attention_bias(self):
        spatial_transformer_block = Transformer2DModel(
            num_attention_heads=1, attention_head_dim=32, in_channels=32, attention_bias=True
        )
        assert spatial_transformer_block.transformer_blocks[0].attn1.to_q.bias is not None
        assert spatial_transformer_block.transformer_blocks[0].attn1.to_k.bias is not None
        assert spatial_transformer_block.transformer_blocks[0].attn1.to_v.bias is not None<|MERGE_RESOLUTION|>--- conflicted
+++ resolved
@@ -19,15 +19,7 @@
 import paddle
 import paddle.nn
 
-<<<<<<< HEAD
-from ppdiffusers.models.attention import (
-    GEGLU,
-    AdaLayerNorm,
-    ApproximateGELU,
-)
-=======
 from ppdiffusers.models.attention import GEGLU, AdaLayerNorm, ApproximateGELU
->>>>>>> 785b14b2
 from ppdiffusers.models.embeddings import get_timestep_embedding
 from ppdiffusers.models.lora import LoRACompatibleLinear
 from ppdiffusers.models.resnet import Downsample2D, ResnetBlock2D, Upsample2D
