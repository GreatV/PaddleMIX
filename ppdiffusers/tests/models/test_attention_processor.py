--- conflicted
+++ resolved
@@ -11,11 +11,13 @@
 # WITHOUT WARRANTIES OR CONDITIONS OF ANY KIND, either express or implied.
 # See the License for the specific language governing permissions and
 # limitations under the License.
-
+import tempfile
 import unittest
 
+import numpy as np
 import paddle
 
+from ppdiffusers import DiffusionPipeline
 from ppdiffusers.models.attention_processor import Attention, AttnAddedKVProcessor
 
 
@@ -88,9 +90,6 @@
 
         only_cross_attn_out = attn(**forward_args)
 
-<<<<<<< HEAD
-        self.assertTrue((only_cross_attn_out != self_and_cross_attn_out).all())
-=======
         self.assertTrue((only_cross_attn_out != self_and_cross_attn_out).all())
 
 
@@ -122,5 +121,4 @@
             output_type="np",
         ).images
         self.assertTrue(np.allclose(pre_conversion, conversion, atol=1e-05))
-        self.assertTrue(np.allclose(conversion, after_conversion, atol=1e-05))
->>>>>>> 9d78f2c8
+        self.assertTrue(np.allclose(conversion, after_conversion, atol=1e-05))