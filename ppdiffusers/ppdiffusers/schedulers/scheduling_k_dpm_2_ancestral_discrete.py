# Copyright (c) 2023 PaddlePaddle Authors. All Rights Reserved.
# Copyright 2022 Katherine Crowson, The HuggingFace Team and hlky. All rights reserved.
#
# Licensed under the Apache License, Version 2.0 (the "License");
# you may not use this file except in compliance with the License.
# You may obtain a copy of the License at
#
#     http://www.apache.org/licenses/LICENSE-2.0
#
# Unless required by applicable law or agreed to in writing, software
# distributed under the License is distributed on an "AS IS" BASIS,
# WITHOUT WARRANTIES OR CONDITIONS OF ANY KIND, either express or implied.
# See the License for the specific language governing permissions and
# limitations under the License.

from collections import defaultdict
import math
from collections import defaultdict
from typing import List, Optional, Tuple, Union

import numpy as np
import paddle

from ..configuration_utils import ConfigMixin, register_to_config
from ..utils import randn_tensor
from .scheduling_utils import KarrasDiffusionSchedulers, SchedulerMixin, SchedulerOutput


# Copied from ppdiffusers.schedulers.scheduling_ddpm.betas_for_alpha_bar
def betas_for_alpha_bar(
    num_diffusion_timesteps,
    max_beta=0.999,
    alpha_transform_type="cosine",
):
    """
    Create a beta schedule that discretizes the given alpha_t_bar function, which defines the cumulative product of
    (1-beta) over time from t = [0,1].

    Contains a function alpha_bar that takes an argument t and transforms it to the cumulative product of (1-beta) up
    to that part of the diffusion process.


    Args:
        num_diffusion_timesteps (`int`): the number of betas to produce.
        max_beta (`float`): the maximum beta to use; use values lower than 1 to
                     prevent singularities.
        alpha_transform_type (`str`, *optional*, default to `cosine`): the type of noise schedule for alpha_bar.
                     Choose from `cosine` or `exp`

    Returns:
        betas (`np.ndarray`): the betas used by the scheduler to step the model outputs
    """
    if alpha_transform_type == "cosine":

        def alpha_bar_fn(t):
            return math.cos((t + 0.008) / 1.008 * math.pi / 2) ** 2

    elif alpha_transform_type == "exp":

        def alpha_bar_fn(t):
            return math.exp(t * -12.0)

    else:
        raise ValueError(f"Unsupported alpha_tranform_type: {alpha_transform_type}")

    betas = []
    for i in range(num_diffusion_timesteps):
        t1 = i / num_diffusion_timesteps
        t2 = (i + 1) / num_diffusion_timesteps
        betas.append(min(1 - alpha_bar_fn(t2) / alpha_bar_fn(t1), max_beta))
    return paddle.to_tensor(betas, dtype=paddle.float32)


class KDPM2AncestralDiscreteScheduler(SchedulerMixin, ConfigMixin):
    """
    Scheduler created by @crowsonkb in [k_diffusion](https://github.com/crowsonkb/k-diffusion), see:
    https://github.com/crowsonkb/k-diffusion/blob/5b3af030dd83e0297272d861c19477735d0317ec/k_diffusion/sampling.py#L188

    Scheduler inspired by DPM-Solver-2 and Algorthim 2 from Karras et al. (2022).

    [`~ConfigMixin`] takes care of storing all config attributes that are passed in the scheduler's `__init__`
    function, such as `num_train_timesteps`. They can be accessed via `scheduler.config.num_train_timesteps`.
    [`SchedulerMixin`] provides general loading and saving functionality via the [`SchedulerMixin.save_pretrained`] and
    [`~SchedulerMixin.from_pretrained`] functions.

    Args:
        num_train_timesteps (`int`): number of diffusion steps used to train the model. beta_start (`float`): the
        starting `beta` value of inference. beta_end (`float`): the final `beta` value. beta_schedule (`str`):
            the beta schedule, a mapping from a beta range to a sequence of betas for stepping the model. Choose from
            `linear` or `scaled_linear`.
        trained_betas (`np.ndarray`, optional):
            option to pass an array of betas directly to the constructor to bypass `beta_start`, `beta_end` etc.
            options to clip the variance used when adding noise to the denoised sample. Choose from `fixed_small`,
            `fixed_small_log`, `fixed_large`, `fixed_large_log`, `learned` or `learned_range`.
        prediction_type (`str`, default `epsilon`, optional):
            prediction type of the scheduler function, one of `epsilon` (predicting the noise of the diffusion
            process), `sample` (directly predicting the noisy sample`) or `v_prediction` (see section 2.4
            https://imagen.research.google/video/paper.pdf)
        timestep_spacing (`str`, default `"linspace"`):
            The way the timesteps should be scaled. Refer to Table 2. of [Common Diffusion Noise Schedules and Sample
            Steps are Flawed](https://arxiv.org/abs/2305.08891) for more information.
        steps_offset (`int`, default `0`):
            an offset added to the inference steps. You can use a combination of `offset=1` and
            `set_alpha_to_one=False`, to make the last step use step 0 for the previous alpha product, as done in
            stable diffusion.
    """

    _compatibles = [e.name for e in KarrasDiffusionSchedulers]
    order = 2

    @register_to_config
    def __init__(
        self,
        num_train_timesteps: int = 1000,
        beta_start: float = 0.00085,  # sensible defaults
        beta_end: float = 0.012,
        beta_schedule: str = "linear",
        trained_betas: Optional[Union[np.ndarray, List[float]]] = None,
        prediction_type: str = "epsilon",
        timestep_spacing: str = "linspace",
        steps_offset: int = 0,
    ):
        if trained_betas is not None:
            self.betas = paddle.to_tensor(trained_betas, dtype=paddle.float32)
        elif beta_schedule == "linear":
            self.betas = paddle.linspace(beta_start, beta_end, num_train_timesteps, dtype=paddle.float32)
        elif beta_schedule == "scaled_linear":
            # this schedule is very specific to the latent diffusion model.
            self.betas = (
                paddle.linspace(beta_start**0.5, beta_end**0.5, num_train_timesteps, dtype=paddle.float32) ** 2
            )
        elif beta_schedule == "squaredcos_cap_v2":
            # Glide cosine schedule
            self.betas = betas_for_alpha_bar(num_train_timesteps)
        else:
            raise NotImplementedError(f"{beta_schedule} does is not implemented for {self.__class__}")

        self.alphas = 1.0 - self.betas
        self.alphas_cumprod = paddle.cumprod(self.alphas, 0)

        #  set all values
        self.set_timesteps(num_train_timesteps, num_train_timesteps)

    # Copied from ppdiffusers.schedulers.scheduling_heun_discrete.HeunDiscreteScheduler.index_for_timestep
    def index_for_timestep(self, timestep, schedule_timesteps=None):
        if schedule_timesteps is None:
            schedule_timesteps = self.timesteps

        indices = (schedule_timesteps == timestep).nonzero()

        # The sigma index that is taken for the **very** first `step`
        # is always the second index (or the last index if there is only 1)
        # This way we can ensure we don't accidentally skip a sigma in
        # case we start in the middle of the denoising schedule (e.g. for image-to-image)
        if len(self._index_counter) == 0:
            pos = 1 if len(indices) > 1 else 0
        else:
            timestep_int = timestep.cpu().item() if paddle.is_tensor(timestep) else timestep
            pos = self._index_counter[timestep_int]

        return indices[pos].item()

    @property
    def init_noise_sigma(self):
        # standard deviation of the initial noise distribution
        if self.config.timestep_spacing in ["linspace", "trailing"]:
            return self.sigmas.max()

        return (self.sigmas.max() ** 2 + 1) ** 0.5

    def scale_model_input(
        self,
        sample: paddle.Tensor,
        timestep: Union[float, paddle.Tensor],
    ) -> paddle.Tensor:
        """
        Args:
        Ensures interchangeability with schedulers that need to scale the denoising model input depending on the
        current timestep.
            sample (`paddle.Tensor`): input sample timestep (`int`, optional): current timestep
        Returns:
            `paddle.Tensor`: scaled input sample
        """
        step_index = self.index_for_timestep(timestep)

        if self.state_in_first_order:
            sigma = self.sigmas[step_index]
        else:
            sigma = self.sigmas_interpol[step_index - 1]

        sample = sample / ((sigma**2 + 1) ** 0.5)
        return sample

    def set_timesteps(
        self,
        num_inference_steps: int,
        num_train_timesteps: Optional[int] = None,
    ):
        """
        Sets the timesteps used for the diffusion chain. Supporting function to be run before inference.

        Args:
            num_inference_steps (`int`):
                the number of diffusion steps used when generating samples with a pre-trained model.
        """
        self.num_inference_steps = num_inference_steps

        num_train_timesteps = num_train_timesteps or self.config.num_train_timesteps

        # "linspace", "leading", "trailing" corresponds to annotation of Table 2. of https://arxiv.org/abs/2305.08891
        if self.config.timestep_spacing == "linspace":
            timesteps = np.linspace(0, num_train_timesteps - 1, num_inference_steps, dtype=float)[::-1].copy()
        elif self.config.timestep_spacing == "leading":
            step_ratio = num_train_timesteps // self.num_inference_steps
            # creates integer timesteps by multiplying by ratio
            # casting to int to avoid issues when num_inference_step is power of 3
            timesteps = (np.arange(0, num_inference_steps) * step_ratio).round()[::-1].copy().astype(float)
            timesteps += self.config.steps_offset
        elif self.config.timestep_spacing == "trailing":
            step_ratio = num_train_timesteps / self.num_inference_steps
            # creates integer timesteps by multiplying by ratio
            # casting to int to avoid issues when num_inference_step is power of 3
            timesteps = (np.arange(num_train_timesteps, 0, -step_ratio)).round().copy().astype(float)
            timesteps -= 1
        else:
            raise ValueError(
                f"{self.config.timestep_spacing} is not supported. Please make sure to choose one of 'linspace', 'leading' or 'trailing'."
            )

        sigmas = np.array(((1 - self.alphas_cumprod) / self.alphas_cumprod) ** 0.5)
        self.log_sigmas = paddle.to_tensor(np.log(sigmas), dtype=paddle.float32)

        sigmas = np.interp(timesteps, np.arange(0, len(sigmas)), sigmas)
        sigmas = np.concatenate([sigmas, [0.0]]).astype(np.float32)
        sigmas = paddle.to_tensor(sigmas)

        # compute up and down sigmas
        sigmas_next = sigmas.roll(-1)
        sigmas_next[-1] = 0.0
        sigmas_up = (sigmas_next**2 * (sigmas**2 - sigmas_next**2) / sigmas**2) ** 0.5
        sigmas_down = (sigmas_next**2 - sigmas_up**2) ** 0.5
        sigmas_down[-1] = 0.0

        # compute interpolated sigmas
        sigmas_interpol = sigmas.log().lerp(sigmas_down.log(), 0.5).exp()
        sigmas_interpol[-2:] = 0.0

        # set sigmas
        self.sigmas = paddle.concat([sigmas[:1], sigmas[1:].repeat_interleave(2), sigmas[-1:]])
        self.sigmas_interpol = paddle.concat(
            [sigmas_interpol[:1], sigmas_interpol[1:].repeat_interleave(2), sigmas_interpol[-1:]]
        )
        self.sigmas_up = paddle.concat([sigmas_up[:1], sigmas_up[1:].repeat_interleave(2), sigmas_up[-1:]])
        self.sigmas_down = paddle.concat([sigmas_down[:1], sigmas_down[1:].repeat_interleave(2), sigmas_down[-1:]])

        timesteps = paddle.to_tensor(timesteps, dtype=paddle.float32)
        timesteps_interpol = self.sigma_to_t(sigmas_interpol).cast(timesteps.dtype)
        interleaved_timesteps = paddle.stack((timesteps_interpol[:-2, None], timesteps[1:, None]), axis=-1).flatten()

        self.timesteps = paddle.concat([timesteps[:1], interleaved_timesteps])

        self.sample = None

        # for exp beta schedules, such as the one for `pipeline_shap_e.py`
        # we need an index counter
        self._index_counter = defaultdict(int)
<<<<<<< HEAD
=======

>>>>>>> 9d78f2c8
        self._step_index = None

    def sigma_to_t(self, sigma):
        # get log sigma
        log_sigma = sigma.log()

        # get distribution
        dists = log_sigma - self.log_sigmas[:, None]

        # get sigmas range
        low_idx = (dists >= 0).cast("int64").cumsum(axis=0).argmax(axis=0).clip(max=self.log_sigmas.shape[0] - 2)
        high_idx = low_idx + 1

        low = self.log_sigmas[low_idx]
        high = self.log_sigmas[high_idx]

        # interpolate sigmas
        w = (low - log_sigma) / (low - high)
        w = w.clip(0, 1)

        # transform interpolation to time range
        t = (1 - w) * low_idx + w * high_idx
        t = t.reshape(sigma.shape)
        return t

    @property
    def state_in_first_order(self):
        return self.sample is None

    def step(
        self,
        model_output: Union[paddle.Tensor, np.ndarray],
        timestep: Union[float, paddle.Tensor],
        sample: Union[paddle.Tensor, np.ndarray],
        generator: Optional[paddle.Generator] = None,
        return_dict: bool = True,
    ) -> Union[SchedulerOutput, Tuple]:
        """
        Args:
        Predict the sample at the previous timestep by reversing the SDE. Core function to propagate the diffusion
        process from the learned model outputs (most often the predicted noise).
            model_output (`paddle.Tensor` or `np.ndarray`): direct output from learned diffusion model. timestep
            (`int`): current discrete timestep in the diffusion chain. sample (`paddle.Tensor` or `np.ndarray`):
                current instance of sample being created by diffusion process.
            return_dict (`bool`): option for returning tuple rather than SchedulerOutput class
        Returns:
            [`~schedulers.scheduling_utils.SchedulerOutput`] or `tuple`:
            [`~schedulers.scheduling_utils.SchedulerOutput`] if `return_dict` is True, otherwise a `tuple`. When
            returning a tuple, the first element is the sample tensor.
        """
        step_index = self.index_for_timestep(timestep)

        # advance index counter by 1
        timestep_int = timestep.item() if paddle.is_tensor(timestep) else timestep
        self._index_counter[timestep_int] += 1

        if self.state_in_first_order:
            sigma = self.sigmas[step_index]
            sigma_interpol = self.sigmas_interpol[step_index]
            sigma_up = self.sigmas_up[step_index]
            sigma_down = self.sigmas_down[step_index - 1]
        else:
            # 2nd order / KPDM2's method
            sigma = self.sigmas[step_index - 1]
            sigma_interpol = self.sigmas_interpol[step_index - 1]
            sigma_up = self.sigmas_up[step_index - 1]
            sigma_down = self.sigmas_down[step_index - 1]

        # currently only gamma=0 is supported. This usually works best anyways.
        # We can support gamma in the future but then need to scale the timestep before
        # passing it to the model which requires a change in API
        gamma = 0
        sigma_hat = sigma * (gamma + 1)  # Note: sigma_hat == sigma for now

        noise = randn_tensor(model_output.shape, dtype=model_output.dtype, generator=generator)

        # 1. compute predicted original sample (x_0) from sigma-scaled predicted noise
        if self.config.prediction_type == "epsilon":
            sigma_input = sigma_hat if self.state_in_first_order else sigma_interpol
            pred_original_sample = sample - sigma_input * model_output
        elif self.config.prediction_type == "v_prediction":
            sigma_input = sigma_hat if self.state_in_first_order else sigma_interpol
            pred_original_sample = model_output * (-sigma_input / (sigma_input**2 + 1) ** 0.5) + (
                sample / (sigma_input**2 + 1)
            )
        elif self.config.prediction_type == "sample":
            raise NotImplementedError("prediction_type not implemented yet: sample")
        else:
            raise ValueError(
                f"prediction_type given as {self.config.prediction_type} must be one of `epsilon`, or `v_prediction`"
            )

        if self.state_in_first_order:
            # 2. Convert to an ODE derivative for 1st order
            derivative = (sample - pred_original_sample) / sigma_hat
            # 3. delta timestep
            dt = sigma_interpol - sigma_hat

            # store for 2nd order step
            self.sample = sample
            self.dt = dt
            prev_sample = sample + derivative * dt
        else:
            # DPM-Solver-2
            # 2. Convert to an ODE derivative for 2nd order
            derivative = (sample - pred_original_sample) / sigma_interpol
            # 3. delta timestep
            dt = sigma_down - sigma_hat

            sample = self.sample
            self.sample = None

            prev_sample = sample + derivative * dt
            prev_sample = prev_sample + noise * sigma_up

        if not return_dict:
            return (prev_sample,)

        return SchedulerOutput(prev_sample=prev_sample)

    # Copied from ppdiffusers.schedulers.scheduling_heun_discrete.HeunDiscreteScheduler.add_noise
    def add_noise(
        self,
        original_samples: paddle.Tensor,
        noise: paddle.Tensor,
        timesteps: paddle.Tensor,
    ) -> paddle.Tensor:
        # Make sure sigmas and timesteps have the same dtype as original_samples
        sigmas = self.sigmas.cast(original_samples.dtype)

        schedule_timesteps = self.timesteps
        step_indices = [self.index_for_timestep(t, schedule_timesteps) for t in timesteps]

        sigma = sigmas[step_indices].flatten()
        while len(sigma.shape) < len(original_samples.shape):
            sigma = sigma.unsqueeze(-1)

        noisy_samples = original_samples + noise * sigma
        return noisy_samples

    def __len__(self):
        return self.config.num_train_timesteps<|MERGE_RESOLUTION|>--- conflicted
+++ resolved
@@ -13,7 +13,6 @@
 # See the License for the specific language governing permissions and
 # limitations under the License.
 
-from collections import defaultdict
 import math
 from collections import defaultdict
 from typing import List, Optional, Tuple, Union
@@ -264,10 +263,7 @@
         # for exp beta schedules, such as the one for `pipeline_shap_e.py`
         # we need an index counter
         self._index_counter = defaultdict(int)
-<<<<<<< HEAD
-=======
-
->>>>>>> 9d78f2c8
+
         self._step_index = None
 
     def sigma_to_t(self, sigma):
