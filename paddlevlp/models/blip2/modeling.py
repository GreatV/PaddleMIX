# Copyright (c) 2023 PaddlePaddle Authors. All Rights Reserved.
# Copyright 2023 The Salesforce Team Authors and The HuggingFace Team. All rights reserved.
#
# Licensed under the Apache License, Version 2.0 (the "License");
# you may not use this file except in compliance with the License.
# You may obtain a copy of the License at
#
#     http://www.apache.org/licenses/LICENSE-2.0
#
# Unless required by applicable law or agreed to in writing, software
# distributed under the License is distributed on an "AS IS" BASIS,
# WITHOUT WARRANTIES OR CONDITIONS OF ANY KIND, either express or implied.
# See the License for the specific language governing permissions and
# limitations under the License.
""" Paddle BLIP2 model."""
from paddlevlp.utils.log import logger
import math
from dataclasses import dataclass
from typing import Any, Optional, Tuple, Union

import paddle
import paddle.nn as nn
import paddle.nn.functional as F
from paddle.distributed.fleet.utils import recompute

from paddlenlp.transformers.activations import ACT2FN
from paddlenlp.transformers.model_outputs import (
    BaseModelOutput, BaseModelOutputWithPastAndCrossAttentions,
    BaseModelOutputWithPooling, BaseModelOutputWithPoolingAndCrossAttentions,
    ModelOutput)
from paddlenlp.transformers.model_utils import (
    PretrainedModel, apply_chunking_to_forward,
    find_pruneable_heads_and_indices, prune_linear_layer)
from paddlenlp.transformers.opt.configuration import OPTConfig
from paddlevlp.models.blip2.modeling_opt import OPTForCausalLM
from paddlenlp.transformers.t5.configuration import T5Config
from paddlenlp.transformers.t5.modeling import T5ForConditionalGeneration
from paddlenlp.utils.initializer import normal_, ones_, zeros_
from paddlenlp.utils.log import logger

from .configuration import Blip2Config, Blip2QFormerConfig, Blip2VisionConfig
from paddlevlp.models.blip2.eva_vit import create_eva_vit_g
from paddlenlp.transformers.bert.configuration import BertConfig
from paddlevlp.models.blip2.Qformer import BertLMHeadModel
from paddlevlp.models.blip2.modeling_utils import disabled_train
from paddlenlp.transformers import AutoTokenizer

BLIP_2_PRETRAINED_MODEL_ARCHIVE_LIST = [
    "Salesforce/blip2-flan-t5-xl",
    "Salesforce/blip2-opt-2.7b",
]

__all__ = [
    "Blip2QFormerModel",
    "Blip2Model",
    "Blip2PretrainedModel",
    "Blip2VisionModel",
    "Blip2ForConditionalGeneration",
]


def Parameter(tensor):
    return paddle.create_parameter(
        tensor.shape,
        dtype=tensor.dtype,
        default_initializer=nn.initializer.Assign(tensor), )


@dataclass
class Blip2ForConditionalGenerationModelOutput(ModelOutput):
    """
    Class defining the outputs of [`Blip2ForConditionalGeneration`].
    Args:
        loss (`paddle.Tensor`, *optional*, returned when `labels` is provided, `paddle.Tensor` of shape `(1,)`):
            Language modeling loss from the language model.
        logits (`paddle.Tensor` of shape `(batch_size, sequence_length, config.vocab_size)`):
            Prediction scores of the language modeling head of the language model.
        vision_outputs (`BaseModelOutputWithPooling`):
            Outputs of the vision encoder.
        qformer_outputs (`BaseModelOutputWithPoolingAndCrossAttentions`):
            Outputs of the Q-Former (Querying Transformer).
        language_model_outputs (`CausalLMOutputWithPast` or `Seq2SeqLMOutput`):
            Outputs of the language model.
    """

    loss: Optional[Tuple[paddle.Tensor]] = None
    logits: Optional[Tuple[paddle.Tensor]] = None
    vision_outputs: Optional[paddle.Tensor] = None
    qformer_outputs: Optional[Tuple[paddle.Tensor]] = None
    language_model_outputs: Optional[Tuple[paddle.Tensor]] = None

    def to_tuple(self) -> Tuple[Any]:
        return tuple(
            self[k] if k not in
            ["vision_outputs", "qformer_outputs", "language_model_outputs"] else
            getattr(self, k).to_tuple() for k in self.keys())

@dataclass
class Blip2ForStage1ModelOutput(Blip2ForConditionalGenerationModelOutput):
    """
    Class defining the outputs of [`Blip2ForStage1ModelOutput`].
    """
    loss: Optional[Tuple[paddle.Tensor]] = None
    loss_itc: Optional[Tuple[paddle.Tensor]] = None
    loss_itm: Optional[paddle.Tensor] = None
    loss_lm: Optional[Tuple[paddle.Tensor]] = None

# Copied from paddlenlp.transformers.blip.modeling.BlipVisionEmbeddings with Blip->Blip2
class Blip2VisionEmbeddings(nn.Layer):
    def __init__(self, config: Blip2VisionConfig):
        super().__init__()
        self.config = config
        self.embed_dim = config.hidden_size
        self.image_size = config.image_size
        self.patch_size = config.patch_size

        self.class_embedding = Parameter(
            paddle.randn(
                [1, 1, self.embed_dim], dtype=paddle.get_default_dtype()), )

        self.patch_embedding = nn.Conv2D(
            in_channels=3,
            out_channels=self.embed_dim,
            kernel_size=self.patch_size,
            stride=self.patch_size, )

        self.num_patches = (self.image_size // self.patch_size)**2
        self.num_positions = self.num_patches + 1

        self.position_embedding = Parameter(
            paddle.randn(
                [1, self.num_positions, self.embed_dim],
                dtype=paddle.get_default_dtype(), ))

    def forward(self, pixel_values: paddle.Tensor) -> paddle.Tensor:
        batch_size = pixel_values.shape[0]
        target_dtype = self.patch_embedding.weight.dtype
        patch_embeds = self.patch_embedding(
            pixel_values)  # shape = [*, width, grid, grid]
        patch_embeds = patch_embeds.flatten(2).transpose([0, 2, 1])
        class_embeds = self.class_embedding.expand(
            [batch_size, 1, -1]).cast(target_dtype)
        embeddings = paddle.concat([class_embeds, patch_embeds], axis=1)
        embeddings = embeddings + self.position_embedding[:, :embeddings.shape[
            1], :].cast(target_dtype)
        return embeddings


class Blip2Attention(nn.Layer):
    """Multi-headed attention from 'Attention Is All You Need' paper"""

    def __init__(self, config):
        super().__init__()
        self.config = config
        self.embed_dim = config.hidden_size
        self.num_heads = config.num_attention_heads
        self.head_dim = self.embed_dim // self.num_heads
        if self.head_dim * self.num_heads != self.embed_dim:
            raise ValueError(
                f"embed_dim must be divisible by num_heads (got `embed_dim`: {self.embed_dim} and `num_heads`:"
                f" {self.num_heads}).")
        self.scale = self.head_dim**-0.5
        self.dropout = nn.Dropout(config.attention_dropout)

        # small tweak here compared to CLIP, no bias here
        self.qkv = nn.Linear(
            self.embed_dim, 3 * self.embed_dim, bias_attr=False)

        if config.qkv_bias:
            q_bias = Parameter(
                paddle.zeros(
                    [self.embed_dim], dtype=paddle.get_default_dtype()))
            v_bias = Parameter(
                paddle.zeros(
                    [self.embed_dim], dtype=paddle.get_default_dtype()))
        else:
            q_bias = None
            v_bias = None

        if q_bias is not None:
            qkv_bias = paddle.concat(
                (q_bias, paddle.zeros_like(v_bias), v_bias))
            self.qkv.bias = Parameter(qkv_bias)

        self.projection = nn.Linear(self.embed_dim, self.embed_dim)

    def _shape(self, tensor: paddle.Tensor, seq_len: int, bsz: int):
        return tensor.reshape(
            [bsz, seq_len, self.num_heads, self.head_dim]).transpose(
                [0, 2, 1, 3])

    def forward(
            self,
            hidden_states: paddle.Tensor,
            head_mask: Optional[paddle.Tensor]=None,
            output_attentions: Optional[bool]=False, ) -> Tuple[
                paddle.Tensor, Optional[paddle.Tensor], Optional[Tuple[
                    paddle.Tensor]]]:
        """Input shape: Batch x Time x Channel"""

        bsz, tgt_len, embed_dim = hidden_states.shape

        mixed_qkv = self.qkv(hidden_states)

        mixed_qkv = mixed_qkv.reshape(
            [bsz, tgt_len, 3, self.num_heads,
             embed_dim // self.num_heads]).transpose([2, 0, 3, 1, 4])
        query_states, key_states, value_states = (
            mixed_qkv[0],
            mixed_qkv[1],
            mixed_qkv[2], )

        # Take the dot product between "query" and "key" to get the raw attention scores.
        attention_scores = paddle.matmul(
            query_states, key_states, transpose_y=True)

        attention_scores = attention_scores * self.scale

        # Normalize the attention scores to probabilities.
        attention_probs = F.softmax(attention_scores, axis=-1)

        # This is actually dropping out entire tokens to attend to, which might
        # seem a bit unusual, but is taken from the original Transformer paper.
        attention_probs = self.dropout(attention_probs)

        # Mask heads if we want to
        if head_mask is not None:
            attention_probs = attention_probs * head_mask

        context_layer = paddle.matmul(attention_probs, value_states).transpose(
            [0, 2, 1, 3])

        new_context_layer_shape = context_layer.shape[:-2] + [self.embed_dim, ]
        context_layer = context_layer.reshape(new_context_layer_shape)

        output = self.projection(context_layer)

        outputs = (output, attention_probs) if output_attentions else (output,
                                                                       None)

        return outputs


# Copied from paddlenlp.transformers.blip.modeling.BlipMLP
class Blip2MLP(nn.Layer):
    def __init__(self, config):
        super().__init__()
        self.config = config
        self.activation_fn = ACT2FN[config.hidden_act]
        self.fc1 = nn.Linear(config.hidden_size, config.intermediate_size)
        self.fc2 = nn.Linear(config.intermediate_size, config.hidden_size)

    def forward(self, hidden_states: paddle.Tensor) -> paddle.Tensor:
        hidden_states = self.fc1(hidden_states)
        hidden_states = self.activation_fn(hidden_states)
        hidden_states = self.fc2(hidden_states)
        return hidden_states


# Copied from paddlenlp.transformers.blip.modeling.BlipEncoderLayer with Blip->Blip2
class Blip2EncoderLayer(nn.Layer):
    def __init__(self, config: Blip2Config):
        super().__init__()
        self.embed_dim = config.hidden_size
        self.self_attn = Blip2Attention(config)
        self.layer_norm1 = nn.LayerNorm(
            self.embed_dim, epsilon=config.layer_norm_eps)
        self.mlp = Blip2MLP(config)
        self.layer_norm2 = nn.LayerNorm(
            self.embed_dim, epsilon=config.layer_norm_eps)

    def forward(
            self,
            hidden_states: paddle.Tensor,
            attention_mask: paddle.Tensor,
            output_attentions: Optional[bool]=False, ) -> Tuple[paddle.Tensor]:
        """
        Args:
            hidden_states (`paddle.Tensor`): input to the layer of shape `(batch, seq_len, embed_dim)`
            attention_mask (`paddle.Tensor`): attention mask of size
                `(batch, 1, tgt_len, src_len)` where padding elements are indicated by very large negative values.
                `(config.encoder_attention_heads,)`.
            output_attentions (`bool`, *optional*):
                Whether or not to return the attentions tensors of all attention layers. See `attentions` under
                returned tensors for more detail.
        """
        residual = hidden_states

        hidden_states = self.layer_norm1(hidden_states)

        hidden_states, attn_weights = self.self_attn(
            hidden_states=hidden_states,
            head_mask=attention_mask,
            output_attentions=output_attentions, )

        hidden_states = hidden_states + residual
        residual = hidden_states
        hidden_states = self.layer_norm2(hidden_states)
        hidden_states = self.mlp(hidden_states)

        hidden_states = hidden_states + residual

        outputs = (hidden_states, )

        if output_attentions:
            outputs += (attn_weights, )

        return outputs


class Blip2PretrainedModel(PretrainedModel):
    """
    An abstract class to handle weights initialization and a simple interface for downloading and loading pretrained
    models.
    """

    config_class = Blip2Config
    base_model_prefix = "blip"
    supports_gradient_checkpointing = True
    _keys_to_ignore_on_load_missing = [
        r"position_ids",
        r"language_model.encoder.embed_tokens.weight",
        r"language_model.decoder.embed_tokens.weight",
    ]
    _no_split_modules = ["Blip2Attention", "T5Block", "OPTDecoderLayer"]
    _keep_in_fp32_modules = ["wo"]

    def _init_weights(self, module):
        """Initialize the weights"""
        factor = self.config.initializer_range
        if (isinstance(module, nn.Conv2D) or isinstance(module, nn.Embedding) or
                isinstance(module, nn.Linear)):
            normal_(module.weight, mean=0.0, std=factor)
            if hasattr(module, "bias") and module.bias is not None:
                zeros_(module.bias)

        if isinstance(module, Blip2VisionEmbeddings):
            if hasattr(self.config, "vision_config"):
                factor = self.config.vision_config.initializer_range
            trunc_normal_ = nn.initializer.TruncatedNormal(mean=0.0, std=factor)
            trunc_normal_(module.position_embedding)
            trunc_normal_(module.class_embedding, )

        elif isinstance(module, nn.LayerNorm):
            zeros_(module.bias)
            ones_(module.weight)
        elif isinstance(module, nn.Linear) and module.bias is not None:
            zeros_(module.bias)

    def _set_gradient_checkpointing(self, module, value=False):
        if isinstance(module, Blip2Encoder):
            module.gradient_checkpointing = value

    @classmethod
    def init_vision_encoder(
        cls, model_name, img_size, drop_path_rate,mp_degree,gradient_checkpointing=False
    ):

        visual_encoder = create_eva_vit_g(img_size, drop_path_rate,mp_degree,gradient_checkpointing)

        ln_vision = paddle.nn.LayerNorm(visual_encoder.num_features)
        return visual_encoder, ln_vision
    @classmethod
    def init_Qformer(cls, num_query_token, vision_width, cross_attention_freq=2,mp_degree=1,gradient_checkpointing=False):
        encoder_config = BertConfig.from_pretrained("bert-base-uncased")
        encoder_config.encoder_width = vision_width
        # insert cross-attention layer every other block
        encoder_config.add_cross_attention = True
        encoder_config.cross_attention_freq = cross_attention_freq
        encoder_config.query_length = num_query_token
        encoder_config.mp_degree=mp_degree
        encoder_config.gradient_checkpointing=gradient_checkpointing
        # todo check dropout
        # encoder_config.attention_probs_dropout_prob = 0
        # encoder_config.hidden_dropout_prob = 0
        Qformer = BertLMHeadModel(config=encoder_config)
        query_tokens = paddle.create_parameter(
            shape=(1, num_query_token, encoder_config.hidden_size),
            dtype='float32',
            default_initializer=paddle.nn.initializer.Normal(mean=0.0, std=encoder_config.initializer_range)
        )
        return Qformer, query_tokens
    @classmethod
    def init_tokenizer(cls):
        tokenizer = AutoTokenizer.from_pretrained("bert-base-uncased")
        tokenizer.add_special_tokens({"bos_token": "[DEC]"})
        return tokenizer

class Blip2Encoder(nn.Layer):
    """
    Transformer encoder consisting of `config.num_hidden_layers` self attention layers. Each layer is a
    [`Blip2EncoderLayer`].
    Args:
        config (`Blip2Config`):
            The corresponding vision configuration for the `Blip2Encoder`.
    """

    def __init__(self, config: Blip2Config):
        super().__init__()
        self.config = config
        self.layers = nn.LayerList([
            Blip2EncoderLayer(config) for _ in range(config.num_hidden_layers)
        ])
        self.gradient_checkpointing = False

    def forward(
            self,
            inputs_embeds,
            attention_mask: Optional[paddle.Tensor]=None,
            output_attentions: Optional[bool]=None,
            output_hidden_states: Optional[bool]=None,
            return_dict: Optional[bool]=None, ) -> Union[Tuple,
                                                         BaseModelOutput]:
        r"""
        Args:
            inputs_embeds (`paddle.Tensor` of shape `(batch_size, sequence_length, hidden_size)`):
                Optionally, instead of passing `input_ids` you can choose to directly pass an embedded representation.
                This is useful if you want more control over how to convert `input_ids` indices into associated vectors
                than the model's internal embedding lookup matrix.
            attention_mask (`paddle.Tensor` of shape `(batch_size, sequence_length)`, *optional*):
                Mask to avoid performing attention on padding token indices. Mask values selected in `[0, 1]`:
                - 1 for tokens that are **not masked**,
                - 0 for tokens that are **masked**.
                [What are attention masks?](../glossary#attention-mask)
            output_attentions (`bool`, *optional*):
                Whether or not to return the attentions tensors of all attention layers. See `attentions` under
                returned tensors for more detail.
            output_hidden_states (`bool`, *optional*):
                Whether or not to return the hidden states of all layers. See `hidden_states` under returned tensors
                for more detail.
            return_dict (`bool`, *optional*):
                Whether or not to return a [`~utils.ModelOutput`] instead of a plain tuple.
        """
        output_attentions = (output_attentions if output_attentions is not None
                             else self.config.output_attentions)
        output_hidden_states = (output_hidden_states
                                if output_hidden_states is not None else
                                self.config.output_hidden_states)
        return_dict = (return_dict if return_dict is not None else
                       self.config.use_return_dict)

        encoder_states = () if output_hidden_states else None
        all_attentions = () if output_attentions else None
        logger.info("gradient_checkpointing of qformer:{}".format(
            self.gradient_checkpointing))
        hidden_states = inputs_embeds
        for idx, encoder_layer in enumerate(self.layers):
            if output_hidden_states:
                encoder_states = encoder_states + (hidden_states, )
            if self.gradient_checkpointing and self.training:

                def create_custom_forward(module):
                    def custom_forward(*inputs):
                        return module(*inputs, output_attentions)

                    return custom_forward

                layer_outputs = recompute(
                    create_custom_forward(encoder_layer),
                    hidden_states,
                    attention_mask, )
            else:
                layer_outputs = encoder_layer(
                    hidden_states,
                    attention_mask,
                    output_attentions=output_attentions, )

            hidden_states = layer_outputs[0]

            if output_attentions:
                all_attentions = all_attentions + (layer_outputs[1], )

        if output_hidden_states:
            encoder_states = encoder_states + (hidden_states, )

        if not return_dict:
            return tuple(
                v for v in [hidden_states, encoder_states, all_attentions]
                if v is not None)
        return BaseModelOutput(
            last_hidden_state=hidden_states,
            hidden_states=encoder_states,
            attentions=all_attentions, )


class Blip2VisionModel(Blip2PretrainedModel):
    main_input_name = "pixel_values"
    config_class = Blip2VisionConfig

    def __init__(self, config: Blip2VisionConfig):
        super().__init__(config)
        self.config = config
        embed_dim = config.hidden_size

        self.embeddings = Blip2VisionEmbeddings(config)
        self.encoder = Blip2Encoder(config)
        self.post_layernorm = nn.LayerNorm(
            embed_dim, epsilon=config.layer_norm_eps)

    def forward(
            self,
            pixel_values: Optional[paddle.Tensor]=None,
            output_attentions: Optional[bool]=None,
            output_hidden_states: Optional[bool]=None,
            return_dict: Optional[bool]=None, ) -> Union[
                Tuple, BaseModelOutputWithPooling]:
        r"""
        Returns:
        """
        output_attentions = (output_attentions if output_attentions is not None
                             else self.config.output_attentions)
        output_hidden_states = (output_hidden_states
                                if output_hidden_states is not None else
                                self.config.output_hidden_states)
        return_dict = (return_dict if return_dict is not None else
                       self.config.use_return_dict)

        if pixel_values is None:
            raise ValueError("You have to specify pixel_values")

        hidden_states = self.embeddings(pixel_values)

        encoder_outputs = self.encoder(
            inputs_embeds=hidden_states,
            output_attentions=output_attentions,
            output_hidden_states=output_hidden_states,
            return_dict=return_dict, )

        last_hidden_state = encoder_outputs[0]
        last_hidden_state = self.post_layernorm(last_hidden_state)

        pooled_output = last_hidden_state[:, 0, :]
        pooled_output = self.post_layernorm(pooled_output)

        if not return_dict:
            return (last_hidden_state, pooled_output) + encoder_outputs[1:]

        return BaseModelOutputWithPooling(
            last_hidden_state=last_hidden_state,
            pooler_output=pooled_output,
            hidden_states=encoder_outputs.hidden_states,
            attentions=encoder_outputs.attentions, )

    def get_input_embeddings(self):
        return self.embeddings


class Blip2QFormerMultiHeadAttention(nn.Layer):
    def __init__(self, config, is_cross_attention=False):
        super().__init__()
        self.config = config
        if config.hidden_size % config.num_attention_heads != 0 and not hasattr(
                config, "embedding_size"):
            raise ValueError(
                "The hidden size (%d) is not a multiple of the number of attention heads (%d)"
                % (config.hidden_size, config.num_attention_heads))

        self.num_attention_heads = config.num_attention_heads
        self.attention_head_size = int(config.hidden_size /
                                       config.num_attention_heads)
        self.all_head_size = self.num_attention_heads * self.attention_head_size

        self.query = nn.Linear(config.hidden_size, self.all_head_size)
        if is_cross_attention:
            self.key = nn.Linear(config.encoder_hidden_size, self.all_head_size)
            self.value = nn.Linear(config.encoder_hidden_size,
                                   self.all_head_size)
        else:
            self.key = nn.Linear(config.hidden_size, self.all_head_size)
            self.value = nn.Linear(config.hidden_size, self.all_head_size)

        self.dropout = nn.Dropout(config.attention_probs_dropout_prob)
        self.position_embedding_type = getattr(
            config, "position_embedding_type", "absolute")
        if (self.position_embedding_type == "relative_key" or
                self.position_embedding_type == "relative_key_query"):
            self.max_position_embeddings = config.max_position_embeddings
            self.distance_embedding = nn.Embedding(
                2 * config.max_position_embeddings - 1,
                self.attention_head_size)
        self.save_attention = False

    def save_attn_gradients(self, attn_gradients):
        self.attn_gradients = attn_gradients

    def get_attn_gradients(self):
        return self.attn_gradients

    def save_attention_map(self, attention_map):
        self.attention_map = attention_map

    def get_attention_map(self):
        return self.attention_map

    def transpose_for_scores(self, x):
        new_x_shape = x.shape[:-1] + [
            self.num_attention_heads,
            self.attention_head_size,
        ]
        x = x.reshape(new_x_shape)
        return x.transpose([0, 2, 1, 3])

    def forward(
            self,
            hidden_states,
            attention_mask=None,
            head_mask=None,
            encoder_hidden_states=None,
            encoder_attention_mask=None,
            past_key_value=None,
            output_attentions=False, ):
        # If this is instantiated as a cross-attention module, the keys
        # and values come from an encoder; the attention mask needs to be
        # such that the encoder's padding tokens are not attended to.
        is_cross_attention = encoder_hidden_states is not None

        if is_cross_attention:
            key_layer = self.transpose_for_scores(
                self.key(encoder_hidden_states))
            value_layer = self.transpose_for_scores(
                self.value(encoder_hidden_states))
            attention_mask = encoder_attention_mask
        elif past_key_value is not None:
            key_layer = self.transpose_for_scores(self.key(hidden_states))
            value_layer = self.transpose_for_scores(self.value(hidden_states))
            key_layer = paddle.concat([past_key_value[0], key_layer], axis=2)
            value_layer = paddle.concat(
                [past_key_value[1], value_layer], axis=2)
        else:
            key_layer = self.transpose_for_scores(self.key(hidden_states))
            value_layer = self.transpose_for_scores(self.value(hidden_states))

        mixed_query_layer = self.query(hidden_states)

        query_layer = self.transpose_for_scores(mixed_query_layer)

        past_key_value = (key_layer, value_layer)

        # Take the dot product between "query" and "key" to get the raw attention scores.
        attention_scores = paddle.matmul(
            query_layer, key_layer, transpose_y=True)

        if (self.position_embedding_type == "relative_key" or
                self.position_embedding_type == "relative_key_query"):
            seq_length = hidden_states.shape[1]
            position_ids_l = paddle.arange(
                seq_length, dtype="int64").reshape([-1, 1])
            position_ids_r = paddle.arange(
                seq_length, dtype="int64").reshape([1, -1])
            distance = position_ids_l - position_ids_r
            positional_embedding = self.distance_embedding(
                distance + self.max_position_embeddings - 1)
            positional_embedding = positional_embedding.cast(
                dtype=query_layer.dtype)  # fp16 compatibility

            if self.position_embedding_type == "relative_key":
                relative_position_scores = paddle.einsum(
                    "bhld,lrd->bhlr", query_layer, positional_embedding)
                attention_scores = attention_scores + relative_position_scores
            elif self.position_embedding_type == "relative_key_query":
                relative_position_scores_query = paddle.einsum(
                    "bhld,lrd->bhlr", query_layer, positional_embedding)
                relative_position_scores_key = paddle.einsum(
                    "bhrd,lrd->bhlr", key_layer, positional_embedding)
                attention_scores = (
                    attention_scores + relative_position_scores_query +
                    relative_position_scores_key)

        attention_scores = attention_scores / math.sqrt(
            self.attention_head_size)

        if attention_mask is not None:
            # Apply the attention mask is (precomputed for all layers in BertModel forward() function)
            attention_scores = attention_scores + attention_mask

        # Normalize the attention scores to probabilities.
        attention_probs = nn.Softmax(axis=-1)(attention_scores)

        if is_cross_attention and self.save_attention:
            self.save_attention_map(attention_probs)
            attention_probs.register_hook(self.save_attn_gradients)

        # This is actually dropping out entire tokens to attend to, which might
        # seem a bit unusual, but is taken from the original Transformer paper.
        attention_probs_dropped = self.dropout(attention_probs)

        # Mask heads if we want to
        if head_mask is not None:
            attention_probs_dropped = attention_probs_dropped * head_mask

        context_layer = paddle.matmul(attention_probs_dropped, value_layer)

        context_layer = context_layer.transpose([0, 2, 1, 3])
        new_context_layer_shape = context_layer.shape[:-2] + [
            self.all_head_size,
        ]
        context_layer = context_layer.reshape(new_context_layer_shape)

        outputs = ((context_layer, attention_probs)
                   if output_attentions else (context_layer, ))

        outputs = outputs + (past_key_value, )
        return outputs


# Copied from paddlenlp.transformers.bert.modeling.BertSelfOutput with Bert->Blip2QFormer
class Blip2QFormerSelfOutput(nn.Layer):
    def __init__(self, config):
        super().__init__()
        self.dense = nn.Linear(config.hidden_size, config.hidden_size)
        self.LayerNorm = nn.LayerNorm(
            config.hidden_size, epsilon=config.layer_norm_eps)
        self.dropout = nn.Dropout(config.hidden_dropout_prob)

    def forward(self, hidden_states: paddle.Tensor,
                input_tensor: paddle.Tensor) -> paddle.Tensor:
        hidden_states = self.dense(hidden_states)
        hidden_states = self.dropout(hidden_states)
        hidden_states = self.LayerNorm(hidden_states + input_tensor)
        return hidden_states


class Blip2QFormerAttention(nn.Layer):
    def __init__(self, config, is_cross_attention=False):
        super().__init__()
        self.attention = Blip2QFormerMultiHeadAttention(config,
                                                        is_cross_attention)
        self.output = Blip2QFormerSelfOutput(config)
        self.pruned_heads = set()

    def prune_heads(self, heads):
        if len(heads) == 0:
            return
        heads, index = find_pruneable_heads_and_indices(
            heads,
            self.attention.num_attention_heads,
            self.attention.attention_head_size,
            self.pruned_heads, )

        # Prune linear layers
        self.attention.query = prune_linear_layer(self.attention.query, index)
        self.attention.key = prune_linear_layer(self.attention.key, index)
        self.attention.value = prune_linear_layer(self.attention.value, index)
        self.output.dense = prune_linear_layer(self.output.dense, index, dim=1)

        # Update hyper params and store pruned heads
        self.attention.num_attention_heads = self.attention.num_attention_heads - len(
            heads)
        self.attention.all_head_size = (self.attention.attention_head_size *
                                        self.attention.num_attention_heads)
        self.pruned_heads = self.pruned_heads.union(heads)

    def forward(
            self,
            hidden_states: paddle.Tensor,
            attention_mask: Optional[paddle.Tensor]=None,
            head_mask: Optional[paddle.Tensor]=None,
            encoder_hidden_states: Optional[paddle.Tensor]=None,
            encoder_attention_mask: Optional[paddle.Tensor]=None,
            past_key_value: Optional[Tuple[Tuple[paddle.Tensor]]]=None,
            output_attentions: Optional[bool]=False, ) -> Tuple[paddle.Tensor]:
        self_outputs = self.attention(
            hidden_states,
            attention_mask,
            head_mask,
            encoder_hidden_states,
            encoder_attention_mask,
            past_key_value,
            output_attentions, )
        attention_output = self.output(self_outputs[0], hidden_states)
        outputs = (attention_output,
                   ) + self_outputs[1:]  # add attentions if we output them
        return outputs


# Copied from paddlenlp.transformers.bert.modeling.BertIntermediate with Bert->Blip2QFormer
class Blip2QFormerIntermediate(nn.Layer):
    def __init__(self, config):
        super().__init__()
        self.dense = nn.Linear(config.hidden_size, config.intermediate_size)
        if isinstance(config.hidden_act, str):
            self.intermediate_act_fn = ACT2FN[config.hidden_act]
        else:
            self.intermediate_act_fn = config.hidden_act

    def forward(self, hidden_states: paddle.Tensor) -> paddle.Tensor:
        hidden_states = self.dense(hidden_states)
        hidden_states = self.intermediate_act_fn(hidden_states)
        return hidden_states


# Copied from paddlenlp.transformers.bert.modeling.BertOutput with Bert->Blip2QFormer
class Blip2QFormerOutput(nn.Layer):
    def __init__(self, config):
        super().__init__()
        self.dense = nn.Linear(config.intermediate_size, config.hidden_size)
        self.LayerNorm = nn.LayerNorm(
            config.hidden_size, epsilon=config.layer_norm_eps)
        self.dropout = nn.Dropout(config.hidden_dropout_prob)

    def forward(self, hidden_states: paddle.Tensor,
                input_tensor: paddle.Tensor) -> paddle.Tensor:
        hidden_states = self.dense(hidden_states)
        hidden_states = self.dropout(hidden_states)
        hidden_states = self.LayerNorm(hidden_states + input_tensor)
        return hidden_states


class Blip2QFormerLayer(nn.Layer):
    def __init__(self, config, layer_idx):
        super().__init__()
        self.chunk_size_feed_forward = config.chunk_size_feed_forward
        self.seq_len_dim = 1
        self.attention = Blip2QFormerAttention(config)

        self.layer_idx = layer_idx

        if layer_idx % config.cross_attention_frequency == 0:
            self.crossattention = Blip2QFormerAttention(
                config, is_cross_attention=True)
            self.has_cross_attention = True
        else:
            self.has_cross_attention = False

        self.intermediate_query = Blip2QFormerIntermediate(config)
        self.output_query = Blip2QFormerOutput(config)

    def forward(
            self,
            hidden_states,
            attention_mask=None,
            head_mask=None,
            encoder_hidden_states=None,
            encoder_attention_mask=None,
            past_key_value=None,
            output_attentions=False,
            query_length=0, ):
        # decoder uni-directional self-attention cached key/values tuple is at positions 1,2
        self_attn_past_key_value = (past_key_value[:2]
                                    if past_key_value is not None else None)
        self_attention_outputs = self.attention(
            hidden_states,
            attention_mask,
            head_mask,
            output_attentions=output_attentions,
            past_key_value=self_attn_past_key_value, )
        attention_output = self_attention_outputs[0]
        outputs = self_attention_outputs[1:-1]

        present_key_value = self_attention_outputs[-1]

        if query_length > 0:
            query_attention_output = attention_output[:, :query_length, :]

            if self.has_cross_attention:
                if encoder_hidden_states is None:
                    raise ValueError(
                        "encoder_hidden_states must be given for cross-attention layers"
                    )
                cross_attention_outputs = self.crossattention(
                    query_attention_output,
                    attention_mask,
                    head_mask,
                    encoder_hidden_states,
                    encoder_attention_mask,
                    output_attentions=output_attentions, )
                query_attention_output = cross_attention_outputs[0]
                # add cross attentions if we output attention weights
                outputs = outputs + cross_attention_outputs[1:-1]

            layer_output = apply_chunking_to_forward(
                self.feed_forward_chunk_query,
                self.chunk_size_feed_forward,
                self.seq_len_dim,
                query_attention_output, )

            if attention_output.shape[1] > query_length:
                layer_output_text = apply_chunking_to_forward(
                    self.feed_forward_chunk,
                    self.chunk_size_feed_forward,
                    self.seq_len_dim,
                    attention_output[:, query_length:, :], )
                layer_output = paddle.concat(
                    [layer_output, layer_output_text], axis=1)
        else:
            layer_output = apply_chunking_to_forward(
                self.feed_forward_chunk,
                self.chunk_size_feed_forward,
                self.seq_len_dim,
                attention_output, )
        outputs = (layer_output, ) + outputs

        outputs = outputs + (present_key_value, )

        return outputs

    def feed_forward_chunk(self, attention_output):
        intermediate_output = self.intermediate(attention_output)
        layer_output = self.output(intermediate_output, attention_output)
        return layer_output

    def feed_forward_chunk_query(self, attention_output):
        intermediate_output = self.intermediate_query(attention_output)
        layer_output = self.output_query(intermediate_output, attention_output)
        return layer_output


class Blip2QFormerEncoder(nn.Layer):
    def __init__(self, config):
        super().__init__()
        self.config = config
        self.layer = nn.LayerList([
            Blip2QFormerLayer(config, layer_idx)
            for layer_idx in range(config.num_hidden_layers)
        ])
        self.gradient_checkpointing = False

    def forward(
            self,
            hidden_states,
            attention_mask=None,
            head_mask=None,
            encoder_hidden_states=None,
            encoder_attention_mask=None,
            past_key_values=None,
            use_cache=None,
            output_attentions=False,
            output_hidden_states=False,
            return_dict=True,
            query_length=0, ):
        all_hidden_states = () if output_hidden_states else None
        all_self_attentions = () if output_attentions else None
        all_cross_attentions = () if output_attentions else None

        next_decoder_cache = () if use_cache else None

        for i in range(self.config.num_hidden_layers):
            layer_module = self.layer[i]
            if output_hidden_states:
                all_hidden_states = all_hidden_states + (hidden_states, )

            layer_head_mask = head_mask[i] if head_mask is not None else None
            past_key_value = past_key_values[
                i] if past_key_values is not None else None

            if getattr(self.config, "gradient_checkpointing",
                       False) and self.training:
                if use_cache:
                    logger.warn(
                        "`use_cache=True` is incompatible with gradient checkpointing. Setting `use_cache=False`..."
                    )
                    use_cache = False

                def create_custom_forward(module):
                    def custom_forward(*inputs):
                        return module(*inputs, past_key_value,
                                      output_attentions, query_length)

                    return custom_forward

                layer_outputs = recompute(
                    create_custom_forward(layer_module),
                    hidden_states,
                    attention_mask,
                    layer_head_mask,
                    encoder_hidden_states,
                    encoder_attention_mask, )
            else:
                layer_outputs = layer_module(
                    hidden_states,
                    attention_mask,
                    layer_head_mask,
                    encoder_hidden_states,
                    encoder_attention_mask,
                    past_key_value,
                    output_attentions,
                    query_length, )

            hidden_states = layer_outputs[0]
            if use_cache:
                next_decoder_cache += (layer_outputs[-1], )
            if output_attentions:
                all_self_attentions = all_self_attentions + (layer_outputs[1], )
                if layer_module.has_cross_attention:
                    all_cross_attentions = all_cross_attentions + (
                        layer_outputs[2], )

        if output_hidden_states:
            all_hidden_states = all_hidden_states + (hidden_states, )

        if not return_dict:
            return tuple(v
                         for v in [
                             hidden_states,
                             next_decoder_cache,
                             all_hidden_states,
                             all_self_attentions,
                             all_cross_attentions,
                         ] if v is not None)
        return BaseModelOutputWithPastAndCrossAttentions(
            last_hidden_state=hidden_states,
            past_key_values=next_decoder_cache,
            hidden_states=all_hidden_states,
            attentions=all_self_attentions,
            cross_attentions=all_cross_attentions, )


class Blip2QFormerModel(Blip2PretrainedModel):
    """
    Querying Transformer (Q-Former), used in BLIP-2.
    """

    def __init__(self, config: Blip2QFormerConfig):
        super().__init__(config)
        self.config = config

        self.layernorm = nn.LayerNorm(
            config.hidden_size, epsilon=config.layer_norm_eps)
        self.dropout = nn.Dropout(config.hidden_dropout_prob)

        self.encoder = Blip2QFormerEncoder(config)

    def get_input_embeddings(self):
        return self.embeddings.word_embeddings

    def set_input_embeddings(self, value):
        self.embeddings.word_embeddings = value

    def _prune_heads(self, heads_to_prune):
        """
        Prunes heads of the model. heads_to_prune: dict of {layer_num: list of heads to prune in this layer} See base
        class PreTrainedModel
        """
        for layer, heads in heads_to_prune.items():
            self.encoder.layer[layer].attention.prune_heads(heads)

    def get_extended_attention_mask(
            self,
            attention_mask: paddle.Tensor,
            input_shape: Tuple[int],
            has_query: bool=False, ) -> paddle.Tensor:
        """
        Makes broadcastable attention and causal masks so that future and masked tokens are ignored.
        Arguments:
            attention_mask (`paddle.Tensor`):
                Mask with ones indicating tokens to attend to, zeros for tokens to ignore.
            input_shape (`Tuple[int]`):
                The shape of the input to the model.
        Returns:
            `paddle.Tensor` The extended attention mask, with a the same dtype as `attention_mask.dtype`.
        """
        # We can provide a self-attention mask of dimensions [batch_size, from_seq_length, to_seq_length]
        # ourselves in which case we just need to make it broadcastable to all heads.
        if attention_mask.dim() == 3:
            extended_attention_mask = attention_mask[:, None, :, :]
        elif attention_mask.dim() == 2:
            # Provided a padding mask of dimensions [batch_size, seq_length]
            # - the model is an encoder, so make the mask broadcastable to [batch_size, num_heads, seq_length, seq_length]
            extended_attention_mask = attention_mask[:, None, None, :]
        else:
            raise ValueError(
                "Wrong shape for input_ids (shape {}) or attention_mask (shape {})".
                format(input_shape, attention_mask.shape))

        # Since attention_mask is 1.0 for positions we want to attend and 0.0 for
        # masked positions, this operation will create a tensor which is 0.0 for
        # positions we want to attend and -10000.0 for masked positions.
        # Since we are adding it to the raw scores before the softmax, this is
        # effectively the same as removing these entirely.
        extended_attention_mask = extended_attention_mask.cast(
            dtype=self.config.dtype)  # fp16 compatibility
        extended_attention_mask = (1.0 - extended_attention_mask) * -10000.0
        return extended_attention_mask

    def invert_attention_mask(
            self, encoder_attention_mask: paddle.Tensor) -> paddle.Tensor:
        """
        Invert an attention mask (e.g., switches 0. and 1.).
        Args:
            encoder_attention_mask (`paddle.Tensor`): An attention mask.
        Returns:
            `paddle.Tensor`: The inverted attention mask.
        """
        if encoder_attention_mask.ndim == 3:
            encoder_extended_attention_mask = encoder_attention_mask[:,
                                                                     None, :, :]
        if encoder_attention_mask.ndim == 2:
            encoder_extended_attention_mask = encoder_attention_mask[:, None,
                                                                     None, :]
        # T5 has a mask that can compare sequence ids, we can simulate this here with this transposition
        # Cf. https://github.com/tensorflow/mesh/blob/8d2465e9bc93129b913b5ccc6a59aa97abd96ec6/mesh_tensorflow
        # /transformer/transformer_layers.py#L270
        # encoder_extended_attention_mask = (encoder_extended_attention_mask ==
        # encoder_extended_attention_mask.transpose(-1, -2))
        encoder_extended_attention_mask = encoder_extended_attention_mask.cast(
            dtype=self.config.dtype)  # fp16 compatibility
        encoder_extended_attention_mask = (
            1.0 - encoder_extended_attention_mask) * -1e4

        return encoder_extended_attention_mask

    def get_head_mask(
            self,
            head_mask: Optional[paddle.Tensor],
            num_hidden_layers: int,
            is_attention_chunked: bool=False, ) -> paddle.Tensor:
        """
        Prepare the head mask if needed.
        Args:
            head_mask (`paddle.Tensor` with shape `[num_heads]` or `[num_hidden_layers x num_heads]`, *optional*):
                The mask indicating if we should keep the heads or not (1.0 for keep, 0.0 for discard).
            num_hidden_layers (`int`):
                The number of hidden layers in the model.
            is_attention_chunked: (`bool`, *optional*, defaults to `False`):
                Whether or not the attentions scores are computed by chunks or not.
        Returns:
            `paddle.Tensor` with shape `[num_hidden_layers x batch x num_heads x seq_length x seq_length]` or list with
            `[None]` for each layer.
        """
        if head_mask is not None:
            head_mask = self._convert_head_mask_to_5d(head_mask,
                                                      num_hidden_layers)
            if is_attention_chunked is True:
                head_mask = head_mask.unsqueeze(-1)
        else:
            head_mask = [None] * num_hidden_layers

        return head_mask

    def _convert_head_mask_to_5d(self, head_mask, num_hidden_layers):
        """-> [num_hidden_layers x batch x num_heads x seq_length x seq_length]"""
        if head_mask.ndim == 1:
            head_mask = head_mask.unsqueeze(0).unsqueeze(0).unsqueeze(
                -1).unsqueeze(-1)
            head_mask = head_mask.expand([num_hidden_layers, -1, -1, -1, -1])
        elif head_mask.ndim == 2:
            head_mask = (head_mask.unsqueeze(1).unsqueeze(-1).unsqueeze(-1)
                         )  # We can specify head_mask for each layer
        assert head_mask.ndim == 5, f"head_mask.dim != 5, instead {head_mask.dim()}"
        head_mask = head_mask.cast(
            dtype=self.config.
            dtype)  # switch to float if need + fp16 compatibility
        return head_mask

    def forward(
            self,
            query_embeds,
            attention_mask=None,
            head_mask=None,
            encoder_hidden_states=None,
            encoder_attention_mask=None,
            past_key_values=None,
            use_cache=None,
            output_attentions=None,
            output_hidden_states=None,
            return_dict=None, ):
        r"""
        encoder_hidden_states  (`paddle.Tensor` of shape `(batch_size, sequence_length, hidden_size)`, `optional`):
            Sequence of hidden-states at the output of the last layer of the encoder. Used in the cross-attention if
            the model is configured as a decoder.
        encoder_attention_mask (`paddle.Tensor` of shape `(batch_size, sequence_length)`, `optional`):
            Mask to avoid performing attention on the padding token indices of the encoder input. This mask is used in
            the cross-attention if the model is configured as a decoder. Mask values selected in `[0, 1]`:
            - 1 for tokens that are **not masked**,
            - 0 for tokens that are **masked**.
        past_key_values (`tuple(tuple(paddle.Tensor))` of length `config.n_layers` with each tuple having 4 tensors of:
            shape `(batch_size, num_heads, sequence_length - 1, embed_size_per_head)`): Contains precomputed key and
            value hidden states of the attention blocks. Can be used to speed up decoding. If `past_key_values` are
            used, the user can optionally input only the last `decoder_input_ids` (those that don't have their past key
            value states given to this model) of shape `(batch_size, 1)` instead of all `decoder_input_ids` of shape
            `(batch_size, sequence_length)`.
        use_cache (`bool`, `optional`):
            If set to `True`, `past_key_values` key value states are returned and can be used to speed up decoding (see
            `past_key_values`).
        """
        output_attentions = (output_attentions if output_attentions is not None
                             else self.config.output_attentions)
        output_hidden_states = (output_hidden_states
                                if output_hidden_states is not None else
                                self.config.output_hidden_states)
        return_dict = (return_dict if return_dict is not None else
                       self.config.use_return_dict)

        # past_key_values_length
        past_key_values_length = (
            past_key_values[0][0].shape[2] - self.config.query_length
            if past_key_values is not None else 0)

        query_length = query_embeds.shape[1] if query_embeds is not None else 0

        embedding_output = self.layernorm(
            query_embeds.cast(self.layernorm.weight.dtype))
        embedding_output = self.dropout(embedding_output)
        input_shape = embedding_output.shape[:-1]
        batch_size, seq_length = input_shape

        if attention_mask is None:
            attention_mask = paddle.ones((
                (batch_size, seq_length + past_key_values_length)))

        # We can provide a self-attention mask of dimensions [batch_size, from_seq_length, to_seq_length]
        # ourselves in which case we just need to make it broadcastable to all heads.
        extended_attention_mask = self.get_extended_attention_mask(
            attention_mask, input_shape)

        # If a 2D or 3D attention mask is provided for the cross-attention
        # we need to make broadcastable to [batch_size, num_heads, seq_length, seq_length]
        if encoder_hidden_states is not None:
            if type(encoder_hidden_states) == list:
                encoder_batch_size, encoder_sequence_length, _ = encoder_hidden_states[
                    0].shape
            else:
                (
                    encoder_batch_size,
                    encoder_sequence_length,
                    _, ) = encoder_hidden_states.shape
            encoder_hidden_shape = (encoder_batch_size, encoder_sequence_length)

            if type(encoder_attention_mask) == list:
                encoder_extended_attention_mask = [
                    self.invert_attention_mask(mask)
                    for mask in encoder_attention_mask
                ]
            elif encoder_attention_mask is None:
                encoder_attention_mask = paddle.ones(encoder_hidden_shape)
                encoder_extended_attention_mask = self.invert_attention_mask(
                    encoder_attention_mask)
            else:
                encoder_extended_attention_mask = self.invert_attention_mask(
                    encoder_attention_mask)
        else:
            encoder_extended_attention_mask = None

        # Prepare head mask if needed
        # 1.0 in head_mask indicate we keep the head
        # attention_probs has shape bsz x n_heads x N x N
        # input head_mask has shape [num_heads] or [num_hidden_layers x num_heads]
        # and head_mask is converted to shape [num_hidden_layers x batch x num_heads x seq_length x seq_length]
        head_mask = self.get_head_mask(head_mask, self.config.num_hidden_layers)

        encoder_outputs = self.encoder(
            embedding_output,
            attention_mask=extended_attention_mask,
            head_mask=head_mask,
            encoder_hidden_states=encoder_hidden_states,
            encoder_attention_mask=encoder_extended_attention_mask,
            past_key_values=past_key_values,
            use_cache=use_cache,
            output_attentions=output_attentions,
            output_hidden_states=output_hidden_states,
            return_dict=return_dict,
            query_length=query_length, )
        sequence_output = encoder_outputs[0]
        pooled_output = sequence_output[:, 0, :]

        if not return_dict:
            return (sequence_output, pooled_output) + encoder_outputs[1:]

        return BaseModelOutputWithPoolingAndCrossAttentions(
            last_hidden_state=sequence_output,
            pooler_output=pooled_output,
            past_key_values=encoder_outputs.past_key_values,
            hidden_states=encoder_outputs.hidden_states,
            attentions=encoder_outputs.attentions,
            cross_attentions=encoder_outputs.cross_attentions, )


class Blip2Model(Blip2PretrainedModel):
    config_class = Blip2Config
    main_input_name = "pixel_values"

    def __init__(self, config: Blip2Config):
        super().__init__(config)

        self.vision_model = Blip2VisionModel(config.vision_config)
        self.query_tokens = Parameter(
            paddle.zeros([
                1, config.num_query_tokens, config.qformer_config.hidden_size
            ]))
        self.qformer = Blip2QFormerModel(config.qformer_config)

        self.language_projection = nn.Linear(config.qformer_config.hidden_size,
                                             config.text_config.hidden_size)

        if config.use_decoder_only_language_model:
            if isinstance(config.text_config, OPTConfig):
                language_model = OPTForCausalLM.from_pretrained(
                    opt_model, low_cpu_mem_usage=True, load_state_as_np=True)
            else:
                raise NotImplementedError
        else:
            if isinstance(config.text_config, T5Config):
                language_model = T5ForConditionalGeneration(config.text_config)
            else:
                raise NotImplementedError
        self.language_model = language_model

    def get_input_embeddings(self) -> nn.Layer:
        return self.vision_model.embeddings.patch_embedding

    def get_text_features(
            self,
            input_ids: Optional[paddle.Tensor]=None,
            attention_mask: Optional[paddle.Tensor]=None,
            decoder_input_ids: Optional[paddle.Tensor]=None,
            decoder_attention_mask: Optional[paddle.Tensor]=None,
            labels: Optional[paddle.Tensor]=None,
            output_attentions: Optional[bool]=None,
            output_hidden_states: Optional[bool]=None,
            return_dict: Optional[bool]=None, ):
        r"""
        Returns:
            text_outputs (`CausalLMOutputWithPast`, or `tuple(paddle.Tensor)` if `return_dict=False`):
                The language model outputs. If `return_dict=True`, the output is a [`CausalLMOutputWithPast`] that
                contains the language model logits, the past key values and the hidden states if
                `output_hidden_states=True`.
        Examples:
        ```python
        >>> import paddle
        >>> from paddlenlp.transformers import AutoTokenizer, Blip2Model
        >>> model = Blip2Model.from_pretrained("Salesforce/blip2-flan-t5-xl")
        >>> model.to(device)  # doctest: +IGNORE_RESULT
        >>> tokenizer = AutoTokenizer.from_pretrained("Salesforce/blip2-flan-t5-xl")
        >>> inputs = tokenizer(["a photo of a cat", "a photo of a dog"], padding=True, return_tensors="pt").to(device)
        >>> text_features = model.get_text_features(**inputs)
        ```"""
        output_attentions = (output_attentions if output_attentions is not None
                             else self.config.output_attentions)
        output_hidden_states = (output_hidden_states
                                if output_hidden_states is not None else
                                self.config.output_hidden_states)
        return_dict = (return_dict if return_dict is not None else
                       self.config.use_return_dict)

        if self.config.use_decoder_only_language_model:
            text_outputs = self.language_model(
                input_ids=input_ids,
                attention_mask=attention_mask,
                output_attentions=output_attentions,
                output_hidden_states=output_hidden_states,
                return_dict=return_dict, )
        else:
            inputs_embeds = self.language_model.get_input_embeddings()(
                input_ids)

            text_outputs = self.language_model(
                inputs_embeds=inputs_embeds,
                attention_mask=attention_mask,
                decoder_input_ids=decoder_input_ids,
                decoder_attention_mask=decoder_attention_mask,
                output_attentions=output_attentions,
                output_hidden_states=output_hidden_states,
                return_dict=return_dict,
                labels=labels, )

        return text_outputs

    def get_image_features(
            self,
            pixel_values: Optional[paddle.Tensor]=None,
            output_attentions: Optional[bool]=None,
            output_hidden_states: Optional[bool]=None,
            return_dict: Optional[bool]=None, ):
        r"""
        Returns:
            vision_outputs (`BaseModelOutputWithPooling` or tuple of `paddle.Tensor`):
                The vision model outputs. If `return_dict=True`, the output is a [`BaseModelOutputWithPooling`] that
                contains the image features, the pooled image features and the hidden states if
                `output_hidden_states=True`.
        Examples:
        ```python
        >>> import paddle
        >>> from PIL import Image
        >>> import requests
        >>> from paddlenlp.transformers import AutoProcessor, Blip2Model
        >>> model = Blip2Model.from_pretrained("Salesforce/blip2-flan-t5-xl")
        >>> model.to(device)  # doctest: +IGNORE_RESULT
        >>> processor = AutoProcessor.from_pretrained("Salesforce/blip2-flan-t5-xl")
        >>> url = "http://images.cocodataset.org/val2017/000000039769.jpg"
        >>> image = Image.open(requests.get(url, stream=True).raw)
        >>> inputs = processor(images=image, return_tensors="pd")
        >>> image_outputs = model.get_image_features(**inputs)
        ```"""
        output_attentions = (output_attentions if output_attentions is not None
                             else self.config.output_attentions)
        output_hidden_states = (output_hidden_states
                                if output_hidden_states is not None else
                                self.config.output_hidden_states)
        return_dict = (return_dict if return_dict is not None else
                       self.config.use_return_dict)

        vision_outputs = self.vision_model(
            pixel_values=pixel_values,
            output_attentions=output_attentions,
            output_hidden_states=output_hidden_states,
            return_dict=return_dict, )
        if not return_dict:
            last_hidden_state = vision_outputs[0]
            pooled_output = vision_outputs[1]
        else:
            last_hidden_state = vision_outputs.last_hidden_state
            pooled_output = vision_outputs.pooler_output

        if not return_dict:
            return (last_hidden_state, pooled_output) + vision_outputs[1:]

        return BaseModelOutputWithPooling(
            last_hidden_state=last_hidden_state,
            pooler_output=pooled_output,
            hidden_states=vision_outputs.hidden_states,
            attentions=vision_outputs.attentions, )

    def get_qformer_features(
            self,
            pixel_values: Optional[paddle.Tensor]=None,
            output_attentions: Optional[bool]=None,
            output_hidden_states: Optional[bool]=None,
            return_dict: Optional[bool]=None, ):
        r"""
        Returns:
            vision_outputs (`BaseModelOutputWithPooling` or tuple of `paddle.Tensor`):
                The vision model outputs. If `return_dict=True`, the output is a [`BaseModelOutputWithPooling`] that
                contains the image features, the pooled image features and the hidden states if
                `output_hidden_states=True`.
        Examples:
        ```python
        >>> import paddle
        >>> from PIL import Image
        >>> import requests
        >>> from paddlenlp.transformers import Blip2Processor, Blip2Model
        >>> processor = Blip2Processor.from_pretrained("Salesforce/blip2-flan-t5-xl")
        >>> model = Blip2Model.from_pretrained("Salesforce/blip2-flan-t5-xl")
        >>> model.to(device)  # doctest: +IGNORE_RESULT
        >>> url = "http://images.cocodataset.org/val2017/000000039769.jpg"
        >>> image = Image.open(requests.get(url, stream=True).raw)
        >>> inputs = processor(images=image, return_tensors="pt")
        >>> qformer_outputs = model.get_qformer_features(**inputs)
        ```"""
        output_attentions = (output_attentions if output_attentions is not None
                             else self.config.output_attentions)
        output_hidden_states = (output_hidden_states
                                if output_hidden_states is not None else
                                self.config.output_hidden_states)
        return_dict = (return_dict if return_dict is not None else
                       self.config.use_return_dict)

        vision_outputs = self.vision_model(
            pixel_values=pixel_values,
            output_attentions=output_attentions,
            output_hidden_states=output_hidden_states,
            return_dict=return_dict, )

        image_embeds = vision_outputs[0]

        # step 2: forward the query tokens through the QFormer, using the image embeddings for cross-attention
        image_attention_mask = paddle.ones(
            image_embeds.shape[:-1], dtype="int64")

        query_tokens = self.query_tokens.expand([image_embeds.shape[0], -1, -1])
        query_outputs = self.qformer(
            query_embeds=query_tokens,
            encoder_hidden_states=image_embeds,
            encoder_attention_mask=image_attention_mask,
            output_attentions=output_attentions,
            output_hidden_states=output_hidden_states,
            return_dict=return_dict, )

        return query_outputs

    def forward(
            self,
            pixel_values: paddle.Tensor,
            input_ids: paddle.Tensor,
            attention_mask: Optional[paddle.Tensor]=None,
            decoder_input_ids: Optional[paddle.Tensor]=None,
            decoder_attention_mask: Optional[paddle.Tensor]=None,
            output_attentions: Optional[bool]=None,
            output_hidden_states: Optional[bool]=None,
            labels: Optional[paddle.Tensor]=None,
            return_dict: Optional[bool]=None, ) -> Union[
                Tuple, Blip2ForConditionalGenerationModelOutput]:
        r"""
        Returns:
        Examples:
        ```python
        >>> from PIL import Image
        >>> import requests
        >>> from paddlenlp.transformers import Blip2Processor, Blip2Model
        >>> import paddle
        >>> processor = Blip2Processor.from_pretrained("Salesforce/blip2-flan-t5-xl")
        >>> model = Blip2Model.from_pretrained("Salesforce/blip2-flan-t5-xl")
        >>> model.to(device)  # doctest: +IGNORE_RESULT
        >>> url = "http://images.cocodataset.org/val2017/000000039769.jpg"
        >>> image = Image.open(requests.get(url, stream=True).raw)
        >>> prompt = "Question: how many cats are there? Answer:"
        >>> inputs = processor(images=image, text=prompt, return_tensors="pd")
        >>> outputs = model(pixel_values=inputs["pixel_values"],input_ids=inputs["input_ids"])
        ```"""
        return_dict = (return_dict if return_dict is not None else
                       self.config.use_return_dict)

        # step 1: forward the images through the vision encoder,
        # to get image embeddings of shape (batch_size, seq_len, hidden_size)
        vision_outputs = self.vision_model(
            pixel_values=pixel_values,
            output_attentions=output_attentions,
            output_hidden_states=output_hidden_states,
            return_dict=return_dict, )
        image_embeds = vision_outputs[0]

        # step 2: forward the query tokens through the QFormer, using the image embeddings for cross-attention
        image_attention_mask = paddle.ones(
            image_embeds.shape[:-1], dtype="int64")

        query_tokens = self.query_tokens.expand([image_embeds.shape[0], -1, -1])
        query_outputs = self.qformer(
            query_embeds=query_tokens,
            encoder_hidden_states=image_embeds,
            encoder_attention_mask=image_attention_mask,
            output_attentions=output_attentions,
            output_hidden_states=output_hidden_states,
            return_dict=return_dict, )
        query_output = query_outputs[0]

        # step 3: use the language model, conditioned on the query outputs and the prompt
        language_model_inputs = self.language_projection(query_output)
        language_model_attention_mask = paddle.ones(
            language_model_inputs.shape[:-1], dtype="int64")
        inputs_embeds = self.language_model.get_input_embeddings()(input_ids)
        inputs_embeds = paddle.concat(
            [language_model_inputs, inputs_embeds], axis=1)

        if attention_mask is None:
            attention_mask = paddle.ones_like(input_ids)

        attention_mask = paddle.concat(
            [language_model_attention_mask, attention_mask], axis=1)
        with paddle.amp.auto_cast(level='O2'):
            outputs = self.language_model(
                inputs_embeds=inputs_embeds,
                attention_mask=attention_mask,
                return_dict=True,
                labels=labels, )
            loss = outputs.loss
        return Blip2ForConditionalGenerationModelOutput(
            loss=loss,
        )

class Blip2ForConditionalGeneration(Blip2PretrainedModel):
    config_class = Blip2Config
    main_input_name = "pixel_values"

    def __init__(self, config: Blip2Config):
        super().__init__(config)
        self.visual_encoder, self.ln_vision = self.init_vision_encoder(
            "eva_clip_g",
            config.vision_config.image_size,
            config.vision_config.dropout,
            config.vision_config.mp_degree
            if hasattr(config.vision_config, "mp_degree") else 1,
            gradient_checkpointing=config.vision_config.gradient_checkpointing
            if hasattr(config.vision_config, "gradient_checkpointing") else
            False)
        self.freeze_vit = config.freeze_vit
        if self.freeze_vit:
            # freeze vit except the post layer norm layer.
            for name, param in self.visual_encoder.named_parameters():
                if "post_layernorm" not in name:
                    param.stop_gradient = True
            self.visual_encoder.eval()
            self.visual_encoder.train = disabled_train
            logger.info("freeze vision encoder")
        # self.qformer = Blip2QFormerModel(config.qformer_config)
        self.Qformer, self.query_tokens = self.init_Qformer(
            config.num_query_tokens,
            config.vision_config.hidden_size,
            mp_degree=config.qformer_config.mp_degree
            if hasattr(config.qformer_config, "mp_degree") else 1,
            gradient_checkpointing=config.qformer_config.gradient_checkpointing
            if hasattr(config.qformer_config, "gradient_checkpointing") else
            False)
        self.Qformer.cls = None
        self.Qformer.bert.embeddings.word_embeddings = None
        self.Qformer.bert.embeddings.position_embeddings = None
        for layer in self.Qformer.bert.encoder.layer:
            layer.output = None
            layer.intermediate = None
        self.language_projection = nn.Linear(config.qformer_config.hidden_size,
                                             config.text_config.hidden_size)
        if config.use_decoder_only_language_model:
            if isinstance(config.text_config, OPTConfig):
                language_model = OPTForCausalLM(config.text_config)
            else:
                raise NotImplementedError
        else:
            if isinstance(config.text_config, T5Config):
                language_model = T5ForConditionalGeneration(config.text_config)
            else:
                raise NotImplementedError
        self.language_model = language_model
        for name, param in self.language_model.named_parameters():
            param.stop_gradient = True
        self.pad_token_id = config.text_config.pad_token_id
<<<<<<< HEAD
=======

    @classmethod
    def init_vision_encoder(cls,
                            model_name,
                            img_size,
                            drop_path_rate,
                            mp_degree,
                            gradient_checkpointing=False):

        visual_encoder = create_eva_vit_g(img_size, drop_path_rate, mp_degree,
                                          gradient_checkpointing)

        ln_vision = paddle.nn.LayerNorm(visual_encoder.num_features)
        return visual_encoder, ln_vision

    @classmethod
    def init_Qformer(cls,
                     num_query_token,
                     vision_width,
                     cross_attention_freq=2,
                     mp_degree=1,
                     gradient_checkpointing=False):
        encoder_config = BertConfig.from_pretrained("bert-base-uncased")
        encoder_config.encoder_width = vision_width
        # insert cross-attention layer every other block
        encoder_config.add_cross_attention = True
        encoder_config.cross_attention_freq = cross_attention_freq
        encoder_config.query_length = num_query_token
        encoder_config.mp_degree = mp_degree
        encoder_config.gradient_checkpointing = gradient_checkpointing
        # todo check dropout
        # encoder_config.attention_probs_dropout_prob = 0
        # encoder_config.hidden_dropout_prob = 0
        Qformer = BertLMHeadModel(config=encoder_config)
        query_tokens = paddle.create_parameter(
            shape=(1, num_query_token, encoder_config.hidden_size),
            dtype='float32',
            default_initializer=paddle.nn.initializer.Normal(
                mean=0.0, std=encoder_config.initializer_range))
        return Qformer, query_tokens

>>>>>>> d48c3875
    def get_input_embeddings(self) -> nn.Layer:
        return self.vision_model.embeddings.patch_embedding

    def forward(
            self,
            pixel_values: paddle.Tensor,
            input_ids: paddle.Tensor,
            attention_mask: Optional[paddle.Tensor]=None,
            decoder_input_ids: Optional[paddle.Tensor]=None,
            decoder_attention_mask: Optional[paddle.Tensor]=None,
            output_attentions: Optional[bool]=None,
            output_hidden_states: Optional[bool]=None,
            labels: Optional[paddle.Tensor]=None,
            return_dict: Optional[bool]=None,
            **kwargs) -> Union[Tuple, Blip2ForConditionalGenerationModelOutput]:
        r"""
        Returns:
        Examples:
        Image captioning (without providing a text prompt):
        ```python
        >>> from PIL import Image
        >>> import requests
        >>> from paddlenlp.transformers import Blip2Processor, Blip2ForConditionalGeneration
        >>> import paddle
        >>> processor = Blip2Processor.from_pretrained("Salesforce/blip2-flan-t5-xl")
        >>> model = Blip2ForConditionalGeneration.from_pretrained(
        ...     "Salesforce/blip2-flan-t5-xl"
        ... )
        >>> url = "http://images.cocodataset.org/val2017/000000039769.jpg"
        >>> image = Image.open(requests.get(url, stream=True).raw)
        >>> inputs = processor(images=image, return_tensors="pd")
        >>> generated_ids, scores = model.generate(**inputs)
        >>> generated_text = processor.batch_decode(generated_ids, skip_special_tokens=True)[0].strip()
        >>> print(generated_text)
        two cats laying on a couch
        ```
        Visual question answering (prompt = question):
        ```python
        >>> from PIL import Image
        >>> import requests
        >>> from paddlenlp.transformers import Blip2Processor, Blip2ForConditionalGeneration
        >>> import paddle
        >>> processor = Blip2Processor.from_pretrained("Salesforce/blip2-flan-t5-xl")
        >>> model = Blip2ForConditionalGeneration.from_pretrained(
        ...     "Salesforce/blip2-flan-t5-xl"
        ... )
        >>> url = "http://images.cocodataset.org/val2017/000000039769.jpg"
        >>> image = Image.open(requests.get(url, stream=True).raw)
        >>> prompt = "Question: how many cats are there? Answer:"
        >>> inputs = processor(images=image, text=prompt, return_tensors="pd")
        >>> generated_ids, scores= model.generate(**inputs)
        >>> generated_text = processor.batch_decode(generated_ids, skip_special_tokens=True)[0].strip()
        >>> print(generated_text)
        two
        ```"""
        return_dict = (return_dict if return_dict is not None else
                       self.config.use_return_dict)
        with paddle.amp.auto_cast(level='O2'):
            image_embeds = self.ln_vision(self.visual_encoder(pixel_values))
        image_embeds = image_embeds.astype("float32")

        # step 2: forward the query tokens through the QFormer, using the image embeddings for cross-attention
        image_attention_mask = paddle.ones(
            image_embeds.shape[:-1], dtype="int64")

        query_tokens = self.query_tokens.expand([image_embeds.shape[0], -1, -1])
        query_outputs = self.Qformer.bert(
            query_embeds=query_tokens,
            encoder_hidden_states=image_embeds,
            encoder_attention_mask=image_attention_mask,
            return_dict=True, )
        query_output = query_outputs[0]

        # step 3: use the language model, conditioned on the query outputs and the prompt
        language_model_inputs = self.language_projection(query_output)
        language_model_attention_mask = paddle.ones(
            language_model_inputs.shape[:-1], dtype="int64")
        inputs_embeds = self.language_model.get_input_embeddings()(input_ids)
        inputs_embeds = paddle.concat(
            [language_model_inputs, inputs_embeds], axis=1)
        if attention_mask is None:
            attention_mask = paddle.ones_like(input_ids)

        attention_mask = paddle.concat(
            [language_model_attention_mask, attention_mask], axis=1)

        targets = input_ids * (1 - (
            input_ids == self.pad_token_id).astype(input_ids.dtype)) + (
                input_ids == self.pad_token_id).astype(input_ids.dtype) * (-100)

        empty_targets = paddle.ones(
            language_model_attention_mask.shape, dtype="int64").fill_(-100)
        labels = paddle.concat([empty_targets, targets], axis=1)
        labels.stop_gradient = True
        with paddle.amp.auto_cast(level='O2'):
            outputs = self.language_model(
                inputs_embeds=inputs_embeds,
                attention_mask=attention_mask,
                return_dict=True,
                labels=labels, )
            loss = outputs.loss
<<<<<<< HEAD
        return Blip2ForConditionalGenerationModelOutput(
            loss=loss,
        )
=======
        # print(loss)
        return {"loss": loss}

>>>>>>> d48c3875
    @paddle.no_grad()
    def encode_image(
            self,
            pixel_values: paddle.Tensor,
            **kwargs, ):
        image_embeds = self.ln_vision(
            self.visual_encoder(pixel_values.astype("float16")))
        image_embeds = image_embeds.astype("float32")

        image_attention_mask = paddle.ones(
            image_embeds.shape[:-1], dtype="int64")

        query_tokens = self.query_tokens.expand([image_embeds.shape[0], -1, -1])
        query_outputs = self.Qformer.bert(
            query_embeds=query_tokens,
            encoder_hidden_states=image_embeds,
            encoder_attention_mask=image_attention_mask,
            return_dict=True, )
        query_output = query_outputs[0]
        return query_output

    @paddle.no_grad()
    def generate(
            self,
            pixel_values: paddle.Tensor,
            input_ids: Optional[paddle.Tensor]=None,
            attention_mask: Optional[paddle.Tensor]=None,
            **generate_kwargs, ) -> paddle.Tensor:
        """
        Overrides `generate` function to be able to use the model as a conditional generator.
        Args:
            pixel_values (`paddle.Tensor` of shape (batch_size, num_channels, height, width)):
                Input images to be processed.
            input_ids (`paddle.Tensor` of shape (batch_size, sequence_length), *optional*):
                The sequence used as a prompt for the generation.
            attention_mask (`paddle.Tensor` of shape (batch_size, sequence_length), *optional*):
                Mask to avoid performing attention on padding token indices
        Returns:
            captions (list): A list of strings of length batch_size * num_captions.
        """
        batch_size = pixel_values.shape[0]
        image_embeds = self.ln_vision(self.visual_encoder(pixel_values))
        image_attention_mask = paddle.ones(
            image_embeds.shape[:-1], dtype="int64")

        query_tokens = self.query_tokens.expand([image_embeds.shape[0], -1, -1])
        query_outputs = self.Qformer.bert(
            query_embeds=query_tokens,
            encoder_hidden_states=image_embeds,
            encoder_attention_mask=image_attention_mask,
            return_dict=True, )
        query_output = query_outputs.last_hidden_state

        language_model_inputs = self.language_projection(query_output)
        language_attention_mask = paddle.ones(
            language_model_inputs.shape[:-1], dtype="int64")
        if input_ids is None:
            input_ids = paddle.to_tensor(
                [[self.config.text_config.bos_token_id]]).tile([batch_size, 1])
        if attention_mask is None:
            attention_mask = paddle.ones_like(input_ids)
        attention_mask = paddle.concat(
            [language_attention_mask, attention_mask], axis=1)
        # concatenate query embeddings with prompt embeddings
        inputs_embeds = self.language_model.get_input_embeddings()(input_ids)
        inputs_embeds = paddle.concat(
            [language_model_inputs, inputs_embeds], axis=1)

        outputs = self.language_model.generate(
            inputs_embeds=inputs_embeds,
            attention_mask=attention_mask,
            do_sample=False,
            top_p=0.9,
            decode_strategy="greedy_search",  # align to torch
            temperature=1,
            num_beams=5,
            max_length=30,
            min_length=8,
            eos_token_id=50118,
            repetition_penalty=1,
            length_penalty=1,
            num_return_sequences=1, )

<<<<<<< HEAD
        return outputs
=======
        return outputs

    def autocast_smart_context_manager(self):
        """
        A helper wrapper that creates an appropriate context manager for `autocast` while feeding it the desired
        arguments, depending on the situation.
        """
        custom_black_list = ["reduce_sum", "c_softmax_with_cross_entropy"]
        custom_white_list = []
        # https://github.com/PaddlePaddle/Paddle/blob/eb97f4f0adca40b16a309b927e480178beb8ae96/python/paddle/amp/amp_lists.py#L85-L86
        # the lookup_table is in black_list, but in O2, we need it return fp16
        custom_white_list.extend(["lookup_table", "lookup_table_v2"])

        ctx_manager = paddle.amp.auto_cast(
            True,
            custom_black_list=custom_black_list,
            custom_white_list=custom_white_list,
            level="O2",
            dtype='float16', )

        return ctx_manager


class CrossEntropyLoss(nn.Layer):
    """
    Softmax Cross entropy loss
    """

    def __init__(self, reduction='mean', label_smoothing=None):
        super().__init__()
        if label_smoothing is not None:
            assert label_smoothing >= 0 and label_smoothing <= 1, "label_smoothing must be in [0, 1]"
        self.epsilon = label_smoothing
        self.reduction = reduction

    def _labelsmoothing(self, target, class_num):
        if len(target.shape) == 1 or target.shape[-1] != class_num:
            one_hot_target = F.one_hot(target, class_num)
        else:
            one_hot_target = target
        soft_target = F.label_smooth(one_hot_target, epsilon=self.epsilon)
        soft_target = paddle.reshape(soft_target, shape=[-1, class_num])
        return soft_target

    def forward(self, x, label):
        if isinstance(x, dict):
            x = x["logits"]
        if self.epsilon is not None:
            class_num = x.shape[-1]
            label = self._labelsmoothing(label, class_num)

            x = -F.log_softmax(x, axis=-1)
            loss = paddle.sum(x * label, axis=-1)
        else:
            if label.shape[-1] == x.shape[-1]:
                loss = paddle.sum(-label * F.log_softmax(x, axis=-1), axis=-1)
            else:
                if label.dtype == paddle.int32:
                    label = paddle.cast(label, 'int64')
                loss = F.cross_entropy(x, label=label, soft_label=False)

        if self.reduction == 'sum':
            return loss.sum()
        elif self.reduction == 'mean':
            return loss.mean()
        else:
            return loss
>>>>>>> d48c3875
<|MERGE_RESOLUTION|>--- conflicted
+++ resolved
@@ -1601,50 +1601,7 @@
         for name, param in self.language_model.named_parameters():
             param.stop_gradient = True
         self.pad_token_id = config.text_config.pad_token_id
-<<<<<<< HEAD
-=======
-
-    @classmethod
-    def init_vision_encoder(cls,
-                            model_name,
-                            img_size,
-                            drop_path_rate,
-                            mp_degree,
-                            gradient_checkpointing=False):
-
-        visual_encoder = create_eva_vit_g(img_size, drop_path_rate, mp_degree,
-                                          gradient_checkpointing)
-
-        ln_vision = paddle.nn.LayerNorm(visual_encoder.num_features)
-        return visual_encoder, ln_vision
-
-    @classmethod
-    def init_Qformer(cls,
-                     num_query_token,
-                     vision_width,
-                     cross_attention_freq=2,
-                     mp_degree=1,
-                     gradient_checkpointing=False):
-        encoder_config = BertConfig.from_pretrained("bert-base-uncased")
-        encoder_config.encoder_width = vision_width
-        # insert cross-attention layer every other block
-        encoder_config.add_cross_attention = True
-        encoder_config.cross_attention_freq = cross_attention_freq
-        encoder_config.query_length = num_query_token
-        encoder_config.mp_degree = mp_degree
-        encoder_config.gradient_checkpointing = gradient_checkpointing
-        # todo check dropout
-        # encoder_config.attention_probs_dropout_prob = 0
-        # encoder_config.hidden_dropout_prob = 0
-        Qformer = BertLMHeadModel(config=encoder_config)
-        query_tokens = paddle.create_parameter(
-            shape=(1, num_query_token, encoder_config.hidden_size),
-            dtype='float32',
-            default_initializer=paddle.nn.initializer.Normal(
-                mean=0.0, std=encoder_config.initializer_range))
-        return Qformer, query_tokens
-
->>>>>>> d48c3875
+
     def get_input_embeddings(self) -> nn.Layer:
         return self.vision_model.embeddings.patch_embedding
 
@@ -1746,15 +1703,10 @@
                 return_dict=True,
                 labels=labels, )
             loss = outputs.loss
-<<<<<<< HEAD
         return Blip2ForConditionalGenerationModelOutput(
             loss=loss,
         )
-=======
-        # print(loss)
-        return {"loss": loss}
-
->>>>>>> d48c3875
+
     @paddle.no_grad()
     def encode_image(
             self,
@@ -1838,74 +1790,4 @@
             length_penalty=1,
             num_return_sequences=1, )
 
-<<<<<<< HEAD
-        return outputs
-=======
-        return outputs
-
-    def autocast_smart_context_manager(self):
-        """
-        A helper wrapper that creates an appropriate context manager for `autocast` while feeding it the desired
-        arguments, depending on the situation.
-        """
-        custom_black_list = ["reduce_sum", "c_softmax_with_cross_entropy"]
-        custom_white_list = []
-        # https://github.com/PaddlePaddle/Paddle/blob/eb97f4f0adca40b16a309b927e480178beb8ae96/python/paddle/amp/amp_lists.py#L85-L86
-        # the lookup_table is in black_list, but in O2, we need it return fp16
-        custom_white_list.extend(["lookup_table", "lookup_table_v2"])
-
-        ctx_manager = paddle.amp.auto_cast(
-            True,
-            custom_black_list=custom_black_list,
-            custom_white_list=custom_white_list,
-            level="O2",
-            dtype='float16', )
-
-        return ctx_manager
-
-
-class CrossEntropyLoss(nn.Layer):
-    """
-    Softmax Cross entropy loss
-    """
-
-    def __init__(self, reduction='mean', label_smoothing=None):
-        super().__init__()
-        if label_smoothing is not None:
-            assert label_smoothing >= 0 and label_smoothing <= 1, "label_smoothing must be in [0, 1]"
-        self.epsilon = label_smoothing
-        self.reduction = reduction
-
-    def _labelsmoothing(self, target, class_num):
-        if len(target.shape) == 1 or target.shape[-1] != class_num:
-            one_hot_target = F.one_hot(target, class_num)
-        else:
-            one_hot_target = target
-        soft_target = F.label_smooth(one_hot_target, epsilon=self.epsilon)
-        soft_target = paddle.reshape(soft_target, shape=[-1, class_num])
-        return soft_target
-
-    def forward(self, x, label):
-        if isinstance(x, dict):
-            x = x["logits"]
-        if self.epsilon is not None:
-            class_num = x.shape[-1]
-            label = self._labelsmoothing(label, class_num)
-
-            x = -F.log_softmax(x, axis=-1)
-            loss = paddle.sum(x * label, axis=-1)
-        else:
-            if label.shape[-1] == x.shape[-1]:
-                loss = paddle.sum(-label * F.log_softmax(x, axis=-1), axis=-1)
-            else:
-                if label.dtype == paddle.int32:
-                    label = paddle.cast(label, 'int64')
-                loss = F.cross_entropy(x, label=label, soft_label=False)
-
-        if self.reduction == 'sum':
-            return loss.sum()
-        elif self.reduction == 'mean':
-            return loss.mean()
-        else:
-            return loss
->>>>>>> d48c3875
+        return outputs