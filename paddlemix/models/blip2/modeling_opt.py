--- conflicted
+++ resolved
@@ -25,19 +25,14 @@
 import paddle.nn.functional as F
 import paddle.tensor as tensor
 from paddle.distributed import fleet
+from paddle.distributed.fleet.meta_parallel import get_rng_state_tracker
 from paddle.fluid import layers
 from paddle.nn import Layer
+from paddle.nn.functional.flash_attention import flash_attention
 from paddle.nn.layer.transformer import _convert_param_attr_to_list
-from paddle.distributed.fleet.meta_parallel import get_rng_state_tracker
-from paddle.nn.functional.flash_attention import (flash_attention, )
-
 from paddlenlp.transformers.conversion_utils import StateDictNameMapping
-from paddlenlp.transformers.model_utils import PretrainedModel, register_base_model
-from paddlenlp.utils.log import logger
-
 from paddlenlp.transformers.model_outputs import (
     BaseModelOutputWithPastAndCrossAttentions,
-<<<<<<< HEAD
     CausalLMOutputWithCrossAttentions,
 )
 from paddlenlp.transformers.model_utils import PretrainedModel, register_base_model
@@ -47,18 +42,8 @@
     OPTConfig,
 )
 from paddlenlp.utils.log import logger
-=======
-    CausalLMOutputWithCrossAttentions, )
-from paddlenlp.transformers.opt.configuration import (
-    OPT_PRETRAINED_INIT_CONFIGURATION,
-    OPT_PRETRAINED_RESOURCE_FILES_MAP,
-    OPTConfig, )
->>>>>>> 36317b20
-
-__all__ = [
-    "OPTModel", "OPTPretrainedModel", "OPTForCausalLM",
-    "OPTForConditionalGeneration"
-]
+
+__all__ = ["OPTModel", "OPTPretrainedModel", "OPTForCausalLM", "OPTForConditionalGeneration"]
 
 
 def finfo(dtype):
@@ -83,21 +68,7 @@
     mask = paddle.where(mask_cond, paddle.full(mask_cond.shape, 0), mask)
 
     if past_key_values_length > 0:
-        mask = paddle.concat(
-            [
-<<<<<<< HEAD
-                paddle.zeros([target_length, past_key_values_length], dtype=mask.dtype),
-                mask,
-            ],
-            axis=-1,
-        )
-=======
-                paddle.zeros(
-                    [target_length, past_key_values_length], dtype=mask.dtype),
-                mask
-            ],
-            axis=-1)
->>>>>>> 36317b20
+        mask = paddle.concat([paddle.zeros([target_length, past_key_values_length], dtype=mask.dtype), mask], axis=-1)
 
     expanded_mask = mask.unsqueeze(0).expand([batch_size, 1, target_length, target_length + past_key_values_length])
     return expanded_mask
@@ -113,14 +84,8 @@
     expanded_mask = ~(paddle.cast(mask[:, None, None, :], "bool"))
     expanded_mask = paddle.cast(expanded_mask, dtype=paddle.float32)
 
-<<<<<<< HEAD
     expanded_mask = expanded_mask.expand([batch_size, 1, tgt_length, src_length])
     expanded_mask = expanded_mask * float(finfo("float16").min)
-=======
-    expanded_mask = expanded_mask.expand(
-        [batch_size, 1, tgt_length, src_length])
-    expanded_mask = expanded_mask * float(finfo('float16').min)
->>>>>>> 36317b20
     return expanded_mask
 
 
@@ -187,15 +152,8 @@
                 )
 
             self.out_proj = fleet.meta_parallel.RowParallelLinear(
-                config.hidden_size,
-                config.hidden_size,
-                input_is_parallel=True,
-<<<<<<< HEAD
-                has_bias=True,
-            )
-=======
-                has_bias=True)
->>>>>>> 36317b20
+                config.hidden_size, config.hidden_size, input_is_parallel=True, has_bias=True
+            )
         else:
             if self.fuse_attention_qkv:
                 self.qkv_proj = nn.Linear(config.hidden_size, 3 * config.hidden_size)
@@ -208,15 +166,10 @@
 
     def _fuse_prepare_qkv(self, query, use_cache=False, cache=None):
         mix_layer = self.qkv_proj(query)
-<<<<<<< HEAD
         mix_layer = paddle.reshape_(mix_layer, [0, 0, self.num_heads, 3 * self.head_dim])
-        mix_layer = paddle.transpose(mix_layer, [0, 2, 1, 3])
-=======
-        mix_layer = paddle.reshape_(mix_layer,
-                                    [0, 0, self.num_heads, 3 * self.head_dim])
         if not self.use_flash_attn:
             mix_layer = paddle.transpose(mix_layer, [0, 2, 1, 3])
->>>>>>> 36317b20
+
         q, k, v = paddle.split(mix_layer, num_or_sections=3, axis=-1)
 
         assert not isinstance(cache, self.StaticCache), "cache currently does not support the StaticCache type"
@@ -297,43 +250,19 @@
             return self.StaticCache(k, v)
         elif value is None:  # incremental_state
             k = layers.fill_constant_batch_size_like(
-                input=key,
-                shape=[-1, self.num_heads, 0, self.head_dim],
-                dtype=key.dtype,
-<<<<<<< HEAD
-                value=0,
-            )
-=======
-                value=0)
->>>>>>> 36317b20
+                input=key, shape=[-1, self.num_heads, 0, self.head_dim], dtype=key.dtype, value=0
+            )
             v = layers.fill_constant_batch_size_like(
-                input=key,
-                shape=[-1, self.num_heads, 0, self.head_dim],
-                dtype=key.dtype,
-<<<<<<< HEAD
-                value=0,
-            )
-=======
-                value=0)
->>>>>>> 36317b20
+                input=key, shape=[-1, self.num_heads, 0, self.head_dim], dtype=key.dtype, value=0
+            )
             return self.Cache(k, v)
         else:
             # incremental_state with initial value, mainly for usage like UniLM
             return self.Cache(key, value)
 
-<<<<<<< HEAD
-    def forward(self, query, key, value, attn_mask=None, use_cache=False, cache=None):
-=======
-    def forward(self,
-                query,
-                key,
-                value,
-                attn_mask=None,
-                use_cache=False,
-                cache=None,
-                output_attention=None,
-                is_causal=True):
->>>>>>> 36317b20
+    def forward(
+        self, query, key, value, attn_mask=None, use_cache=False, cache=None, output_attention=None, is_causal=True
+    ):
         r"""
         Applies multi-head attention to map queries and a set of key-value pairs
         to outputs.
@@ -344,22 +273,7 @@
         if self.fuse_attention_qkv:
             q, k, v, cache = self._fuse_prepare_qkv(query, use_cache, cache)
         else:
-<<<<<<< HEAD
             q, k, v, cache = self._prepare_qkv(query, key, value, use_cache, cache)
-
-        # scale dot product attention
-        product = paddle.matmul(x=q * (self.head_dim**-0.5), y=k, transpose_y=True)
-
-        if attn_mask is not None:
-            product = product + attn_mask
-
-        weights = F.softmax(product)
-        if self.dropout:
-            if self.mp_degree > 1:
-                with get_rng_state_tracker().rng_state("local_seed"):
-=======
-            q, k, v, cache = self._prepare_qkv(query, key, value, use_cache,
-                                               cache)
         if self.use_flash_attn:
             bsz, q_len, num_heads, head_dim = q.shape
             out, weights = flash_attention(
@@ -368,12 +282,12 @@
                 v,
                 causal=is_causal and q.shape[1] != 1,
                 return_softmax=self.need_weights and output_attention,
-                dropout=self.dropout)
+                dropout=self.dropout,
+            )
             out = out.reshape([bsz, q_len, head_dim * num_heads])
         # scale dot product attention
         else:
-            product = paddle.matmul(
-                x=q * (self.head_dim**-0.5), y=k, transpose_y=True)
+            product = paddle.matmul(x=q * (self.head_dim**-0.5), y=k, transpose_y=True)
 
             if attn_mask is not None:
                 product = product + attn_mask
@@ -382,37 +296,15 @@
             if self.dropout:
                 if self.mp_degree > 1:
                     with get_rng_state_tracker().rng_state("local_seed"):
-                        weights = F.dropout(
-                            weights,
-                            self.dropout,
-                            training=self.training,
-                            mode="upscale_in_train")
+                        weights = F.dropout(weights, self.dropout, training=self.training, mode="upscale_in_train")
                 else:
->>>>>>> 36317b20
-                    weights = F.dropout(
-                        weights,
-                        self.dropout,
-                        training=self.training,
-<<<<<<< HEAD
-                        mode="upscale_in_train",
-                    )
-            else:
-                weights = F.dropout(
-                    weights,
-                    self.dropout,
-                    training=self.training,
-                    mode="upscale_in_train",
-                )
-=======
-                        mode="upscale_in_train")
->>>>>>> 36317b20
+                    weights = F.dropout(weights, self.dropout, training=self.training, mode="upscale_in_train")
 
             out = tensor.matmul(weights, v)
 
             # combine heads
             out = tensor.transpose(out, perm=[0, 2, 1, 3])
-            out = tensor.reshape(
-                x=out, shape=[0, 0, out.shape[2] * out.shape[3]])
+            out = tensor.reshape(x=out, shape=[0, 0, out.shape[2] * out.shape[3]])
 
         # project to output
         out = self.out_proj(out)
@@ -490,25 +382,7 @@
             self.activation = getattr(F, activation)
         self.mp_degree = config.mp_degree
 
-<<<<<<< HEAD
-    def forward(
-        self,
-        tgt,
-        memory,
-        tgt_mask=None,
-        use_cache=False,
-        cache=None,
-        output_attentions=False,
-    ):
-=======
-    def forward(self,
-                tgt,
-                memory,
-                tgt_mask=None,
-                use_cache=False,
-                cache=None,
-                output_attentions=False):
->>>>>>> 36317b20
+    def forward(self, tgt, memory, tgt_mask=None, use_cache=False, cache=None, output_attentions=False):
         residual = tgt
 
         if self.normalize_before:
@@ -516,18 +390,7 @@
 
         # self.self_attn(...) --> hidden_states, weights, (cache)
         if use_cache is False:
-<<<<<<< HEAD
-            tgt, attn_weights = self.self_attn(tgt, tgt, tgt, tgt_mask, use_cache, cache)
-=======
-            tgt, attn_weights = self.self_attn(
-                tgt,
-                tgt,
-                tgt,
-                tgt_mask,
-                use_cache,
-                cache,
-                output_attention=None)
->>>>>>> 36317b20
+            tgt, attn_weights = self.self_attn(tgt, tgt, tgt, tgt_mask, use_cache, cache, output_attention=None)
         else:
             tgt, attn_weights, incremental_cache = self.self_attn(tgt, tgt, tgt, tgt_mask, use_cache, cache)
         if self.mp_degree > 1:
@@ -554,9 +417,7 @@
         if not (output_attentions or use_cache):
             return tgt
 
-        temp_list = [
-            tgt, attn_weights, incremental_cache if use_cache else None
-        ]
+        temp_list = [tgt, attn_weights, incremental_cache if use_cache else None]
 
         return tuple(v for v in temp_list if v is not None)
 
@@ -582,20 +443,12 @@
                     has_bias=False,
                 )
             else:
-<<<<<<< HEAD
-                self.project_out = nn.Linear(config.hidden_size, config.word_embed_proj_dim, bias_attr=False)
-=======
                 if config.use_fusedlinear:
                     self.project_out = paddle.incubate.nn.FusedLinear(
-                        config.hidden_size,
-                        config.word_embed_proj_dim,
-                        bias_attr=False)
+                        config.hidden_size, config.word_embed_proj_dim, bias_attr=False
+                    )
                 else:
-                    self.project_out = nn.Linear(
-                        config.hidden_size,
-                        config.word_embed_proj_dim,
-                        bias_attr=False)
->>>>>>> 36317b20
+                    self.project_out = nn.Linear(config.hidden_size, config.word_embed_proj_dim, bias_attr=False)
         else:
             self.project_out = None
 
@@ -718,12 +571,7 @@
         if attention_mask.dtype not in [paddle.bool, paddle.int64]:
             attention_mask = attention_mask == 1.0
 
-<<<<<<< HEAD
-        position_ids = paddle.cumsum(paddle.cast(attention_mask, "int64"), axis=-1) * attention_mask - 1  # wjm
-=======
-        position_ids = paddle.cumsum(
-            paddle.cast(attention_mask, "int64"), axis=-1) * attention_mask - 1
->>>>>>> 36317b20
+        position_ids = paddle.cumsum(paddle.cast(attention_mask, "int64"), axis=-1) * attention_mask - 1
 
         # cut positions if `past_key_values_length` is > 0
         position_ids = position_ids[:, past_key_values_length:]
@@ -764,20 +612,12 @@
                     has_bias=False,
                 )
             else:
-<<<<<<< HEAD
-                self.project_in = nn.Linear(config.word_embed_proj_dim, config.hidden_size, bias_attr=False)
-=======
                 if config.use_fusedlinear:
                     self.project_in = paddle.incubate.nn.FusedLinear(
-                        config.word_embed_proj_dim,
-                        config.hidden_size,
-                        bias_attr=False)
+                        config.word_embed_proj_dim, config.hidden_size, bias_attr=False
+                    )
                 else:
-                    self.project_in = nn.Linear(
-                        config.word_embed_proj_dim,
-                        config.hidden_size,
-                        bias_attr=False)
->>>>>>> 36317b20
+                    self.project_in = nn.Linear(config.word_embed_proj_dim, config.hidden_size, bias_attr=False)
         else:
             self.project_in = None
 
@@ -789,21 +629,7 @@
         self.mp_degree = config.mp_degree
         self.dropout = nn.Dropout(config.hidden_dropout_prob)
 
-<<<<<<< HEAD
-    def forward(
-        self,
-        input_ids=None,
-        attention_mask=None,
-        input_embeddings=None,
-        past_key_values_length=None,
-    ):
-=======
-    def forward(self,
-                input_ids=None,
-                attention_mask=None,
-                input_embeddings=None,
-                past_key_values_length=None):
->>>>>>> 36317b20
+    def forward(self, input_ids=None, attention_mask=None, input_embeddings=None, past_key_values_length=None):
         if input_ids is not None:
             input_embeddings = self.word_embeddings(input_ids)
 
@@ -938,27 +764,18 @@
                     f"decoder.layers.{layer_index}.linear1.weight",
                     "transpose",
                 ],
-                [
-                    f"decoder.layers.{layer_index}.fc1.bias",
-                    f"decoder.layers.{layer_index}.linear1.bias"
-                ],
+                [f"decoder.layers.{layer_index}.fc1.bias", f"decoder.layers.{layer_index}.linear1.bias"],
                 [
                     f"decoder.layers.{layer_index}.fc2.weight",
                     f"decoder.layers.{layer_index}.linear2.weight",
                     "transpose",
                 ],
-                [
-                    f"decoder.layers.{layer_index}.fc2.bias",
-                    f"decoder.layers.{layer_index}.linear2.bias"
-                ],
+                [f"decoder.layers.{layer_index}.fc2.bias", f"decoder.layers.{layer_index}.linear2.bias"],
                 [
                     f"decoder.layers.{layer_index}.final_layer_norm.weight",
                     f"decoder.layers.{layer_index}.norm2.weight",
                 ],
-                [
-                    f"decoder.layers.{layer_index}.final_layer_norm.bias",
-                    f"decoder.layers.{layer_index}.norm2.bias"
-                ],
+                [f"decoder.layers.{layer_index}.final_layer_norm.bias", f"decoder.layers.{layer_index}.norm2.bias"],
             ]
             model_mappings.extend(layer_mappings)
 
@@ -974,8 +791,7 @@
 
     def _init_weights(self, layer):
         """Initialization hook"""
-        if isinstance(layer, (paddle.incubate.nn.FusedLinear, nn.Linear,
-                              nn.Embedding)):
+        if isinstance(layer, (paddle.incubate.nn.FusedLinear, nn.Linear, nn.Embedding)):
             # In the dygraph mode, use the `set_value` to reset the parameter directly,
             # and reset the `state_dict` to update parameter in static mode.
             if isinstance(layer.weight, paddle.Tensor):
@@ -1028,14 +844,8 @@
         combined_attention_mask = None
         if input_shape[-1] > 1:
             combined_attention_mask = _make_causal_mask(
-                input_shape,
-                past_key_values_length=past_key_values_length,
-<<<<<<< HEAD
-                dtype=attention_mask.dtype,
-            )
-=======
-                dtype=attention_mask.dtype)
->>>>>>> 36317b20
+                input_shape, past_key_values_length=past_key_values_length, dtype=attention_mask.dtype
+            )
 
         if attention_mask is not None:
             # [bsz, seq_len] -> [bsz, 1, tgt_seq_len, src_seq_len]
@@ -1125,15 +935,9 @@
             logger.warning("position_ids has not required for OPTModel.")
 
         output_attentions = output_attentions if output_attentions is not None else self.config.output_attentions
-<<<<<<< HEAD
         output_hidden_states = (
             output_hidden_states if output_hidden_states is not None else self.config.output_hidden_states
         )
-=======
-        output_hidden_states = (output_hidden_states
-                                if output_hidden_states is not None else
-                                self.config.output_hidden_states)
->>>>>>> 36317b20
         return_dict = return_dict if return_dict is not None else self.config.use_return_dict
 
         if input_ids is not None and inputs_embeds is not None:
@@ -1205,22 +1009,11 @@
 class OPTLMHead(Layer):
     def __init__(self, hidden_size: int, vocab_size: int, embedding_weights=None):
         super(OPTLMHead, self).__init__()
-<<<<<<< HEAD
         self.decoder_weight = (
-            self.create_parameter(
-                shape=[vocab_size, hidden_size],
-                dtype=paddle.get_default_dtype(),
-                is_bias=True,
-            )
+            self.create_parameter(shape=[vocab_size, hidden_size], dtype=paddle.get_default_dtype(), is_bias=True)
             if embedding_weights is None
             else embedding_weights
         )
-=======
-        self.decoder_weight = (self.create_parameter(
-            shape=[vocab_size, hidden_size],
-            dtype=paddle.get_default_dtype(),
-            is_bias=True) if embedding_weights is None else embedding_weights)
->>>>>>> 36317b20
 
     def forward(self, hidden_states):
         if isinstance(hidden_states, BaseModelOutputWithPastAndCrossAttentions):
@@ -1242,14 +1035,10 @@
 
     def __init__(self, config: OPTConfig, **kwargs):
         super(OPTForCausalLM, self).__init__(config)
-        from paddle.distributed import fleet
-<<<<<<< HEAD
-
-        config.mp_degree = fleet.DistributedStrategy().hybrid_configs["mp_degree"]
-=======
+
         config.use_fusedlinear = config.get("use_fusedlinear", False)
         config.mp_degree = config.mp_degree
->>>>>>> 36317b20
+
         self.opt = OPTModel(config)
         self.lm_head = OPTLMHead(
             hidden_size=self.opt.config.hidden_size,
@@ -1316,15 +1105,10 @@
                 print(tokenizer.batch_decode(output_ids[0]))
         """
         output_attentions = output_attentions if output_attentions is not None else self.config.output_attentions
-<<<<<<< HEAD
         output_hidden_states = (
             output_hidden_states if output_hidden_states is not None else self.config.output_hidden_states
         )
-=======
-        output_hidden_states = (output_hidden_states
-                                if output_hidden_states is not None else
-                                self.config.output_hidden_states)
->>>>>>> 36317b20
+
         return_dict = return_dict if return_dict is not None else self.config.use_return_dict
 
         outputs = self.opt(
@@ -1347,23 +1131,13 @@
 
         loss = None
         if labels is not None:
-<<<<<<< HEAD
-            # breakpoint()
             logits = logits[:, -labels.shape[1] :, :]
             shift_logits = logits[:, :-1, :]
             shift_labels = labels[:, 1:]
-            # Flatten the tokens
-            # loss_fct = CrossEntropyLoss(reduction=reduction, label_smoothing=0.1)
+
             loss_fct = CrossEntropyLoss(reduction="mean", label_smoothing=None)
             labels = shift_labels.reshape((-1,))
-=======
-            logits = logits[:, -labels.shape[1]:, :]
-            shift_logits = logits[:, :-1, :]
-            shift_labels = labels[:, 1:]
-
-            loss_fct = CrossEntropyLoss(reduction='mean', label_smoothing=None)
-            labels = shift_labels.reshape((-1, ))
->>>>>>> 36317b20
+
             valid_index = paddle.where(labels != -100)[0].flatten()
             logits = shift_logits.reshape((-1, shift_logits.shape[-1]))
             logits = paddle.gather(logits, valid_index, axis=0)
@@ -1400,12 +1174,9 @@
         if decode_strategy == "beam_search":
             raise AttributeError("'beam_search' is not supported yet in the fast version of OPT")
         # Currently, FasterTransformer only support restricted size_per_head.
-<<<<<<< HEAD
+
         size_per_head = self.opt.config["hidden_size"] // self.opt.config["num_attention_heads"]
-=======
-        size_per_head = self.opt.config["hidden_size"] // self.opt.config[
-            "num_attention_heads"]
->>>>>>> 36317b20
+
         if size_per_head not in [32, 64, 80, 96, 128]:
             raise AttributeError(
                 "'size_per_head = %d' is not supported yet in the fast version of OPT" % size_per_head
@@ -1419,25 +1190,9 @@
         self._fast_entry = FasterOPT(self, use_fp16_decoding=use_fp16_decoding, decoding_lib=decoding_lib).forward
         return self._fast_entry
 
-<<<<<<< HEAD
     def prepare_inputs_for_generation(
-        self,
-        input_ids,
-        use_cache=False,
-        cache=None,
-        attention_mask=None,
-        inputs_embeds=None,
-        **kwargs,
+        self, input_ids, use_cache=False, cache=None, attention_mask=None, inputs_embeds=None, **kwargs
     ):
-=======
-    def prepare_inputs_for_generation(self,
-                                      input_ids,
-                                      use_cache=False,
-                                      cache=None,
-                                      attention_mask=None,
-                                      inputs_embeds=None,
-                                      **kwargs):
->>>>>>> 36317b20
         if cache is not None:
             input_ids = input_ids[:, -1:]
 
@@ -1488,7 +1243,7 @@
     Softmax Cross entropy loss
     """
 
-    def __init__(self, reduction='mean', label_smoothing=None):
+    def __init__(self, reduction="mean", label_smoothing=None):
         super().__init__()
         if label_smoothing is not None:
             assert label_smoothing >= 0 and label_smoothing <= 1, "label_smoothing must be in [0, 1]"
@@ -1518,12 +1273,12 @@
                 loss = paddle.sum(-label * F.log_softmax(x, axis=-1), axis=-1)
             else:
                 if label.dtype == paddle.int32:
-                    label = paddle.cast(label, 'int64')
+                    label = paddle.cast(label, "int64")
                 loss = F.cross_entropy(x, label=label, soft_label=False)
 
-        if self.reduction == 'sum':
+        if self.reduction == "sum":
             return loss.sum()
-        elif self.reduction == 'mean':
+        elif self.reduction == "mean":
             return loss.mean()
         else:
             return loss
