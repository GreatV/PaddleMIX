# Copyright (c) 2024 PaddlePaddle Authors. All Rights Reserved.
#
# Licensed under the Apache License, Version 2.0 (the "License");
# you may not use this file except in compliance with the License.
# You may obtain a copy of the License at
#
#     http://www.apache.org/licenses/LICENSE-2.0
#
# Unless required by applicable law or agreed to in writing, software
# distributed under the License is distributed on an "AS IS" BASIS,
# WITHOUT WARRANTIES OR CONDITIONS OF ANY KIND, either express or implied.
# See the License for the specific language governing permissions and
# limitations under the License.

import inspect
import os
from collections import defaultdict

from paddlenlp.utils.import_utils import import_module

from paddlemix.processors.base_processing import ProcessorMixin
from paddlemix.processors.processing_utils import (
    BaseAudioProcessor,
    BaseImageProcessor,
    BaseTextProcessor,
)

from .tokenizer import AutoTokenizerMIX

__all__ = [
    "AutoProcessorMIX",
]


def get_processor_mapping():

    # 1. search the subdir<model-name> to find model-names
    processors_dir = os.path.join(os.path.dirname(os.path.dirname(__file__)), "processors")
    exclude_file = ["base_processing.py", "image_processing_utils.py", "processing_utils.py"]
    mappings = defaultdict(dict)
    for file_name in os.listdir(processors_dir):
        if file_name in exclude_file:
            continue

        if "processing" not in file_name:
            continue

        # 2. find the `*processing.py` file as the identifier of ProcessorMixin class,
        model_name = None
        if "qwen_vl" in file_name:  # qwen_vl use qwen_vl_processing
            model_name = "qwen_vl"
        elif "internlm_xcomposer2" in file_name:
            model_name = "internlm_xcomposer2"
<<<<<<< HEAD
        elif "internvl2" in file_name:
            model_name = "internvl2"
=======
        elif "llava_next" in file_name:
            model_name = "llava_next"
>>>>>>> 547961f3
        else:
            model_name = file_name.split("_")[0]
        model_module = import_module(f"paddlemix.processors.{file_name[:-3]}")
        for key in dir(model_module):
            if key == "ProcessorMixin" or key == "BaseImageProcessor" or key == "BaseTextProcessor":
                continue
            value = getattr(model_module, key)
            if inspect.isclass(value):
                if issubclass(value, ProcessorMixin):
                    mappings[model_name]["processor"] = value
                elif issubclass(value, BaseImageProcessor):
                    mappings[model_name]["image_processor"] = value
                elif issubclass(value, BaseTextProcessor):
                    mappings[model_name]["text_processor"] = value
                elif issubclass(value, BaseAudioProcessor):
                    mappings[model_name]["audio_processor"] = value

    return mappings


class AutoProcessorMIX:
    """
    AutoProcessor is a generic processor class that will be instantiated as one of the
    base processor classes when created with the AutoProcessor.from_pretrained() classmethod.
    """

    MAPPING_NAMES = get_processor_mapping()
    _processor_mapping = MAPPING_NAMES

    processor_config_file = "preprocessor_config.json"

    def __init__(self, *args, **kwargs):
        raise EnvironmentError(
            f"{self.__class__.__name__} is designed to be instantiated "
            f"using the `{self.__class__.__name__}.from_pretrained(pretrained_model_name_or_path).`"
        )

    @classmethod
    def _get_processor_class(cls, pretrained_model_name_or_path, text_model_name_or_path=None, **kwargs):
        name_or_path = None
        processor = None
        tokenizer = None

        train = kwargs.pop("train", None)
        eval = kwargs.pop("eval", None)

        if train is not None and eval is not None:
            raise ValueError("You cannot specify both `train` and `eval`.")
        elif train is not None:
            name_or_path = (
                os.path.join(pretrained_model_name_or_path, "processor", "train")
                if train
                else pretrained_model_name_or_path
            )
        elif eval is not None:
            name_or_path = (
                os.path.join(pretrained_model_name_or_path, "processor", "eval")
                if eval
                else pretrained_model_name_or_path
            )
        else:
            name_or_path = pretrained_model_name_or_path

        if text_model_name_or_path is None:
            text_model_name_or_path = pretrained_model_name_or_path

        for names, processor_class in cls._processor_mapping.items():

            if names.lower() in pretrained_model_name_or_path.lower().replace("-", "_").replace("vicuna", "llava"):

                attributes = processor_class["processor"].attributes
                attributes_dict = {}

                for attr in attributes:
                    if attr == "tokenizer":
                        continue
                    if attr in processor_class:
                        attributes_dict[attr] = processor_class[attr].from_pretrained(name_or_path, **kwargs)
                    else:
                        class_name = attr + "_class"
                        class_name = getattr(processor_class["processor"], class_name)
                        attributes_dict[attr] = import_module(f"paddlenlp.transformers.{class_name}").from_pretrained(
                            name_or_path, **kwargs
                        )

                if "tokenizer" in attributes:
                    if "max_length" in kwargs:
                        kwargs["model_max_length"] = kwargs.get("max_length", None)
                    tokenizer = AutoTokenizerMIX.from_pretrained(text_model_name_or_path, **kwargs)
                    attributes_dict["tokenizer"] = tokenizer

                for key, value in attributes_dict.items():
                    kwargs[key] = value

                processor = processor_class["processor"](**kwargs)

                break

        return processor, tokenizer

    @classmethod
    def from_pretrained(cls, pretrained_model_name_or_path, text_model_name_or_path=None, **kwargs):

        return cls._get_processor_class(pretrained_model_name_or_path, text_model_name_or_path, **kwargs)<|MERGE_RESOLUTION|>--- conflicted
+++ resolved
@@ -51,15 +51,13 @@
             model_name = "qwen_vl"
         elif "internlm_xcomposer2" in file_name:
             model_name = "internlm_xcomposer2"
-<<<<<<< HEAD
+        elif "llava_next" in file_name:
+            model_name = "llava_next"
         elif "internvl2" in file_name:
             model_name = "internvl2"
-=======
-        elif "llava_next" in file_name:
-            model_name = "llava_next"
->>>>>>> 547961f3
         else:
             model_name = file_name.split("_")[0]
+
         model_module = import_module(f"paddlemix.processors.{file_name[:-3]}")
         for key in dir(model_module):
             if key == "ProcessorMixin" or key == "BaseImageProcessor" or key == "BaseTextProcessor":
